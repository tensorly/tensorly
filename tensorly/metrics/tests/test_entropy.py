--- conflicted
+++ resolved
@@ -21,12 +21,7 @@
     state = tl.randn((8, 1))
     state = state/tl.norm(state)
     mat_pure = tl.reshape(tl.dot(state, tl.transpose(state)), (2, 2, 2, 2, 2, 2))
-<<<<<<< HEAD
-    #mat_pure = matrix_product_state(mat_pure, rank=[1, 2, 2, 2, 2, 2, 1])
-    mat_pure = matrix_product_state(mat_pure, rank=[1, 2, 1, 2, 1, 2, 1])
-=======
     mat_pure = matrix_product_state(mat_pure, rank=(1, 3, 2, 1, 2, 3, 1))
->>>>>>> 77bc971a
     tl_vne = tt_vonneumann_entropy(mat_pure)
     assert_array_almost_equal(tl_vne, 0, decimal=3)
 
