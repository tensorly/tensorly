--- conflicted
+++ resolved
@@ -88,12 +88,7 @@
              'argmax', 'stack', 'conj', 'diag']:
     NumpyBackend.register_method(name, getattr(np, name))
 
-<<<<<<< HEAD
 for name in ['solve', 'qr', 'pinv']:
-    NumpyBackend.register_method(name, getattr(np.linalg, name))
-=======
-for name in ['solve', 'qr']:
     NumpyBackend.register_method(name, getattr(np.linalg, name))
     
     
->>>>>>> fb9a6eee
