--- conflicted
+++ resolved
@@ -1,15 +1,3 @@
-<<<<<<< HEAD
-from .core import set_backend, get_backend
-from .core import (context, tensor, is_tensor, shape, ndim, to_numpy, copy,
-                   concatenate, reshape, transpose, moveaxis, arange, ones,
-                   zeros, zeros_like, eye, where, clip, max, min, argmax,
-                   argmin, all, mean, sum, prod, sign, abs, sqrt, norm, dot,
-                   kron, solve, qr, kr, partial_svd, stack)
-
-from .core import wrap_module
-wrap_module(__name__)
-del wrap_module
-=======
 import warnings
 from .core import Backend
 import importlib
@@ -234,5 +222,4 @@
 initialize_backend()
 override_module_dispatch(__name__, 
                          _get_backend_method,
-                         _get_backend_dir)
->>>>>>> 2d56a42d
+                         _get_backend_dir)