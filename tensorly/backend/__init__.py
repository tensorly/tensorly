--- conflicted
+++ resolved
@@ -215,11 +215,8 @@
 qr = dispatch(Backend.qr)
 kr = dispatch(Backend.kr)
 partial_svd = dispatch(Backend.partial_svd)
-<<<<<<< HEAD
 pinv = dispatch(Backend.pinv)
-=======
 sort = dispatch(Backend.sort)
->>>>>>> fb9a6eee
 
 
 # Initialise the backend to the default one
