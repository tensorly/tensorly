--- conflicted
+++ resolved
@@ -10,121 +10,8 @@
 import warnings
 
 import numpy
-<<<<<<< HEAD
 from mxnet import nd
 from mxnet.ndarray import reshape, dot, transpose
-=======
-import scipy.linalg
-import scipy.sparse.linalg
-
-from numpy import testing
-from mxnet import nd as nd
-from mxnet.ndarray import arange, zeros, zeros_like, ones, eye
-from mxnet.ndarray import moveaxis, dot, transpose
-from mxnet.ndarray import where, maximum, argmax, argmin, sign, prod
-
-# Order 0 tensor, mxnet....
-from math import sqrt as scalar_sqrt
-
-from . import numpy_backend
-
-dtypes = ['int64', 'int32', 'float32', 'float64']
-for dtype in dtypes:
-    vars()[dtype] = getattr(numpy, dtype)
-
-def context(tensor):
-    """Returns the context of a tensor
-    """
-    return {'ctx':tensor.context, 'dtype':tensor.dtype}
-
-def tensor(data, ctx=mx.cpu(), dtype=float32):
-    """Tensor class
-    """
-    if dtype is None and isinstance(data, numpy.ndarray):
-        dtype = data.dtype
-    return nd.array(data, ctx=ctx, dtype=dtype)
-
-def to_numpy(tensor):
-    """Convert a tensor to numpy format
-
-    Parameters
-    ----------
-    tensor : Tensor
-
-    Returns
-    -------
-    ndarray
-    """
-    if isinstance(tensor, nd.NDArray):
-        return tensor.asnumpy()
-    elif isinstance(tensor, numpy.ndarray):
-        return tensor
-    else:
-        return numpy.array(tensor)
-
-def assert_array_equal(a, b, **kwargs):
-    testing.assert_array_equal(to_numpy(a), to_numpy(b), **kwargs)
-
-def assert_array_almost_equal(a, b, decimal=4, **kwargs):
-    testing.assert_array_almost_equal(to_numpy(a), to_numpy(b), decimal=decimal, **kwargs)
-
-assert_raises = testing.assert_raises
-assert_ = testing.assert_
-
-def assert_equal(actual, desired, err_msg='', verbose=True):
-    if isinstance(actual, nd.NDArray):
-        actual =  actual.asnumpy()
-        if actual.shape == (1, ):
-            actual = actual[0]
-    if isinstance(desired, nd.NDArray):
-        desired =  desired.asnumpy()
-        if desired.shape == (1, ):
-            desired = desired[0]
-    testing.assert_equal(actual, desired)
-
-
-def reshape(tensor, shape):
-    if not shape:
-        shape = [1]
-    return nd.reshape(tensor, shape)
-
-
-def shape(tensor):
-    return tensor.shape
-
-def ndim(tensor):
-    return tensor.ndim
-
-def kron(matrix1, matrix2):
-    """Kronecker product"""
-    s1, s2 = matrix1.shape
-    s3, s4 = matrix2.shape
-    return nd.reshape(
-                matrix1.reshape((s1, 1, s2, 1))*matrix2.reshape((1, s3, 1, s4)),
-                (s1*s3, s2*s4))
-
-def solve(matrix1, matrix2):
-    return tensor(numpy.linalg.solve(to_numpy(matrix1), to_numpy(matrix2)), **context(matrix1))
-
-def min(tensor, *args, **kwargs):
-    if isinstance(tensor, nd.NDArray):
-        return nd.min(tensor, *args, **kwargs).asscalar()
-    else:
-        return numpy.min(tensor, *args, **kwargs)
-
-def max(tensor, *args, **kwargs):
-    if isinstance(tensor, nd.NDArray):
-        return nd.max(tensor, *args, **kwargs).asscalar()
-    else:
-        return numpy.max(tensor, *args, **kwargs)
-
-def argmax(data=None, axis=None):
-    res = nd.argmax(data, axis)
-    if res.shape == (1,):
-        return res.astype('int32').asscalar()
-    else:
-        return res
->>>>>>> 247917c7
 
 from .core import Backend
 
@@ -162,6 +49,12 @@
     @staticmethod
     def ndim(tensor):
         return tensor.ndim
+      
+    @staticmethod
+    def reshape(tensor, shape):
+        if not shape:
+            shape = [1]
+        return nd.reshape(tensor, shape)
 
     def solve(self, matrix1, matrix2):
         ctx = self.context(matrix1)
@@ -367,6 +260,6 @@
     MxnetBackend.register_method(name, getattr(numpy, name))
 
 for name in ['arange', 'zeros', 'zeros_like', 'ones', 'eye',
-             'moveaxis', 'dot', 'transpose', 'reshape',
+             'moveaxis', 'dot', 'transpose',
              'where', 'sign', 'prod']:
     MxnetBackend.register_method(name, getattr(nd, name))