--- conflicted
+++ resolved
@@ -765,7 +765,6 @@
             V = self.tensor(V, **ctx)
         return U, S, V
 
-<<<<<<< HEAD
     def pinv(self, a):
         """Pseudo inverse of a matrix.
 
@@ -790,13 +789,8 @@
             return self.solve(a, self.eye(m))
     
     
-    @staticmethod
-    def sort(tensor, axis, descending = False):
-        """Return a sorted copy of an array
-=======
     def truncated_svd(self, matrix, n_eigenvecs=None, **kwargs):
         """Computes a truncated SVD on `matrix` using pytorch's SVD
->>>>>>> 9d785e20
 
         Parameters
         ----------
