import inspect
import importlib
import os
import sys
import threading
import types
import warnings

import numpy as np
import scipy.linalg
import scipy.sparse.linalg


class Backend(object):
    @classmethod
    def register_method(cls, name, func):
        """Register a method with the backend.

        Parameters
        ----------
        name : str
            The method name.
        func : callable
            The method
        """
        setattr(cls, name, staticmethod(func))

    @property
    def int64(self):
        raise NotImplementedError

    @property
    def int32(self):
        raise NotImplementedError

    @property
    def float64(self):
        raise NotImplementedError

    @property
    def float32(self):
        raise NotImplementedError

    @property
    def SVD_FUNS(self):
        raise NotImplementedError

    @staticmethod
    def context(tensor):
        """Returns the context of a tensor

        Creates a dictionary of the parameters characterising the tensor.

        Parameters
        ----------
        tensor : tensorly.tensor

        Returns
        -------
        context : dict

        Examples
        --------
        >>> import tensorly as tl
        >>> tl.set_backend('numpy')

        Imagine you have an existing tensor `tensor`:

        >>> tensor = tl.tensor([0, 1, 2], dtype=tl.float32)

        The context, here, will simply be the dtype:

        >>> tl.context(tensor)
        {'dtype': dtype('float32')}

        Note that, if you were using, say, PyTorch, the context would also
        include the device (i.e. CPU or GPU) and device ID.

        If you want to create a new tensor in the same context, use this context:

        >>> new_tensor = tl.tensor([1, 2, 3], **tl.context(tensor))
        """
        raise NotImplementedError

    @staticmethod
    def tensor(data, **context):
        """Tensor class

        Returns a tensor on the specified context, depending on the backend.

        Examples
        --------
        >>> import tensorly as tl
        >>> tl.set_backend('numpy')
        >>> tl.tensor([1, 2, 3], dtype=tl.int64)
        array([1, 2, 3])
        """
        raise NotImplementedError

    @staticmethod
    def is_tensor(obj):
        """Returns if `obj` is a tensor for the current backend"""
        raise NotImplementedError

    @staticmethod
    def shape(tensor):
        """Return the shape of a tensor"""
        raise NotImplementedError

    @staticmethod
    def ndim(tensor):
        """Return the number of dimensions of a tensor"""
        raise NotImplementedError

    @staticmethod
    def to_numpy(tensor):
        """Returns a copy of the tensor as a NumPy array.

        Parameters
        ----------
        tensor : tl.tensor

        Returns
        -------
        numpy_tensor : numpy.ndarray
        """
        raise NotImplementedError

    @staticmethod
    def copy(tensor):
        """Return a copy of the given tensor"""
        raise NotImplementedError

    @staticmethod
    def concatenate(tensors, axis=0):
        """Concatenate tensors along an axis.

        Parameters
        ----------
        tensors : list of tensor
            The tensors to concatenate. Non-empty tensors provided must have the
            same shape, except along the specified axis.
        axis : int, optional
            The axis to concatenate on. Default is 0.

        Returns
        -------
        tensor
        """
        raise NotImplementedError

    @staticmethod
    def reshape(tensor, newshape):
        """Gives a new shape to a tensor without changing its data.

        Parameters
        ----------
        tensor : tl.tensor
        newshape : int or tuple of ints
            The new shape should be compatible with the original shape. If an
            integer, then the result will be a 1-D tensor of that length.

        Returns
        -------
        tensor
        """
        raise NotImplementedError

    @staticmethod
    def transpose(tensor):
        """Permute the dimensions of a tensor.

        Parameters
        ----------
        tensor : tensor
        """
        raise NotImplementedError

    @staticmethod
    def moveaxis(tensor, source, destination):
        """Move axes of a tensor to new positions.

        Parameters
        ----------
        tensor : tl.tensor
        source : int or sequence of int
            Original positions of the axes to move. These must be unique.
        destination : int or sequence of int
            Destination positions for each of the original axes. These must also be
            unique.

        Returns
        -------
        tensor
        """
        raise NotImplementedError

    @staticmethod
    def arange(start=0, stop=None, step=None):
        """Return evenly spaced values within a given interval.

        Parameters
        ----------
        start : number, optional
            Start of the interval, inclusive. Default is 0.
        stop : number
            End of the interval, exclusive.
        step : number, optional
            Spacing between values. Default is 1.

        Returns
        -------
        tensor
        """
        raise NotImplementedError

    @staticmethod
    def ones(shape, dtype=None):
        """Return a new tensor of given shape and type, filled with ones.

        Parameters
        ----------
        shape : int or sequence of ints
            Shape of the new tensor.
        dtype : data-type, optional
            The desired data-type for the tensor.
        """
        raise NotImplementedError

    @staticmethod
    def zeros(shape, dtype=None):
        """Return a new tensor of given shape and type, filled with zeros.

        Parameters
        ----------
        shape : int or sequence of ints
            Shape of the new tensor.
        dtype : data-type, optional
            The desired data-type for the tensor.
        """
        raise NotImplementedError

    @staticmethod
    def zeros_like(tensor):
        """Return at tensor of zeros with the same shape and type as a given tensor.

        Parameters
        ----------
        tensor : tensor
        """
        raise NotImplementedError

    @staticmethod
    def diag(diagnoal):
        """Return a 2-D tensor with the elements of `diagonal` on the diagonal and zeros elsewhere.

        Parameters
        ----------
        diagonal : 1-D tensor
            diagonnal elements of the 2-D tensor to construct.
        """
        raise NotImplementedError

    @staticmethod
    def eye(N):
        """Return a 2-D tensor with ones on the diagonal and zeros elsewhere.

        Parameters
        ----------
        N : int
            Number of rows in the output.
        """
        raise NotImplementedError

    @staticmethod
    def where(condition, x, y):
        """Return elements, either from `x` or `y`, depending on `condition`.

        Parameters
        ----------
        condition : tensor
            When True, yield element from `x`, otherwise from `y`.
        x, y : tensor
            Values from which to choose.

        Returns
        -------
        tensor
        """
        raise NotImplementedError

    @staticmethod
    def clip(tensor, a_min=None, a_max=None):
        """Clip the values of a tensor to within an interval.

        Given an interval, values outside the interval are clipped to the interval
        edges.  For example, if an interval of ``[0, 1]`` is specified, values
        smaller than 0 become 0, and values larger than 1 become 1.

        Not more than one of `a_min` and `a_max` may be `None`.

        Parameters
        ----------
        tensor : tl.tensor
            The tensor.
        a_min : scalar, optional
            Minimum value. If `None`, clipping is not performed on lower bound.
        a_max : scalar, optional
            Maximum value. If `None`, clipping is not performed on upper bound.

        Returns
        -------
        tensor
        """
        raise NotImplementedError

    @staticmethod
    def max(tensor):
        """The max value in a tensor.

        Parameters
        ----------
        tensor : tensor

        Returns
        -------
        scalar
        """
        raise NotImplementedError

    @staticmethod
    def min(tensor):
        """The min value in a tensor.

        Parameters
        ----------
        tensor : tensor

        Returns
        -------
        scalar
        """
        raise NotImplementedError


    @staticmethod
    def argmax(tensor):
        """The argument of the max value in a tensor.

        Parameters
        ----------
        tensor : tensor

        Returns
        -------
        scalar
        """
        raise NotImplementedError

    @staticmethod
    def argmin(tensor):
        """The argument of the min value in a tensor.

        Parameters
        ----------
        tensor : tensor

        Returns
        -------
        scalar
        """
        raise NotImplementedError

    @staticmethod
    def all(tensor):
        """Returns if all array elements in a tensor are True.

        Parameters
        ----------
        tensor : tensor

        Returns
        -------
        bool
        """
        raise NotImplementedError

    @staticmethod
    def mean(tensor, axis=None):
        """Compute the mean of a tensor, optionally along an axis.

        Parameters
        ----------
        tensor : tensor
        axis : int, optional
            If provided, the mean is computed along this axis.

        Returns
        -------
        out : scalar or tensor
        """
        raise NotImplementedError

    @staticmethod
    def sum(tensor, axis=None):
        """Compute the sum of a tensor, optionally along an axis.

        Parameters
        ----------
        tensor : tensor
        axis : int, optional
            If provided, the sum is computed along this axis.

        Returns
        -------
        out : scalar or tensor
        """
        raise NotImplementedError

    @staticmethod
    def prod(tensor, axis=None):
        """Compute the product of a tensor, optionally along an axis.

        Parameters
        ----------
        tensor : tensor
        axis : int, optional
            If provided, the product is computed along this axis.

        Returns
        -------
        out : scalar or tensor
        """
        raise NotImplementedError

    @staticmethod
    def sign(tensor):
        """Computes the element-wise sign of the given input tensor.

        Parameters
        ----------
        tensor : tensor

        Returns
        -------
        out : tensor
        """
        raise NotImplementedError

    @staticmethod
    def abs(tensor):
        """Computes the element-wise absolute value of the given input tensor.

        Parameters
        ----------
        tensor : tensor

        Returns
        -------
        out : tensor
        """
        raise NotImplementedError

    @staticmethod
    def sqrt(tensor):
        """Computes the element-wise sqrt of the given input tensor.

        Parameters
        ----------
        tensor : tensor

        Returns
        -------
        out : tensor
        """
        raise NotImplementedError

    @staticmethod
    def norm(tensor, order=2, axis=None):
        """Computes the l-`order` norm of a tensor.

        Parameters
        ----------
        tensor : tl.tensor
        order : int
        axis : int or tuple

        Returns
        -------
        float or tensor
            If `axis` is provided returns a tensor.
        """
        raise NotImplementedError

    @staticmethod
    def dot(a, b):
        """Dot product of two tensors.

        Parameters
        ----------
        a, b : tensor
            The tensors to compute the dot product of.

        Returns
        -------
        tensor
        """
        raise NotImplementedError

    @staticmethod
    def solve(a, b):
        """Solve a linear matrix equation, or system of linear scalar equations.

        Computes the "exact" solution, `x`, of the well-determined, i.e., full
        rank, linear matrix equation `ax = b`.

        Parameters
        ----------
        a : tensor, shape (M, M)
            The coefficient matrix.
        b : tensor, shape (M,) or (M, K)
            The ordinate values.

        Returns
        -------
        x : tensor, shape (M,) or (M, K)
            Solution to the system a x = b. Returned shape is identical to `b`.
        """
        raise NotImplementedError

    @staticmethod
    def qr(a):
        """Compute the qr factorization of a matrix.

        Factor the matrix `a` as *qr*, where `q` is orthonormal and `r` is
        upper-triangular.

        Parameters
        ----------
        a : tensor, shape (M, N)
            Matrix to be factored.

        Returns
        -------
        Q, R : tensor
        """
        raise NotImplementedError

    @staticmethod
    def stack(arrays, axis=0):
        """
        Join a sequence of arrays along a new axis.
        """
        raise NotImplementedError

    def eps(self, dtype):
        return self.finfo(dtype).eps

    def finfo(self, dtype):
        return np.finfo(self.to_numpy(self.tensor([], dtype=dtype)).dtype)

    @staticmethod
    def conj(x, *args, **kwargs):
        """Return the complex conjugate, element-wise.

            The complex conjugate of a complex number is obtained by changing the sign of its imaginary part.
        """
        raise NotImplementedError

    def kron(self, a, b):
        """Kronecker product of two tensors.

        Parameters
        ----------
        a, b : tensor
            The tensors to compute the kronecker product of.

        Returns
        -------
        tensor
        """
        s1, s2 = self.shape(a)
        s3, s4 = self.shape(b)
        a = self.reshape(a, (s1, 1, s2, 1))
        b = self.reshape(b, (1, s3, 1, s4))
        return self.reshape(a * b, (s1 * s3, s2 * s4))

    def kr(self, matrices, weights=None, mask=None):
        """Khatri-Rao product of a list of matrices

        This can be seen as a column-wise kronecker product.

        Parameters
        ----------
        matrices : list of tensors
            List of 2D tensors with the same number of columns, i.e.::

                for i in len(matrices):
                    matrices[i].shape = (n_i, m)

        Returns
        -------
        khatri_rao_product : tensor of shape ``(prod(n_i), m)``
            Where ``prod(n_i) = prod([m.shape[0] for m in matrices])`` (i.e. the
            product of the number of rows of all the matrices in the product.)

        Notes
        -----
        Mathematically:

        .. math::
            \\text{If every matrix } U_k \\text{ is of size } (I_k \\times R),\\\\
            \\text{Then } \\left(U_1 \\bigodot \\cdots \\bigodot U_n \\right) \\\\
            text{ is of size } (\\prod_{k=1}^n I_k \\times R)
        """
        if len(matrices) < 2:
            raise ValueError('kr requires a list of at least 2 matrices, but {} '
                            'given.'.format(len(matrices)))

        n_col = self.shape(matrices[0])[1]
        for i, e in enumerate(matrices[1:]):
            if not i:
                if weights is None:
                    res = matrices[0]
                else:
                    res = matrices[0]*self.reshape(weights, (1, -1))
            s1, s2 = self.shape(res)
            s3, s4 = self.shape(e)
            if not s2 == s4 == n_col:
                raise ValueError('All matrices should have the same number of columns.')

            a = self.reshape(res, (s1, 1, s2))
            b = self.reshape(e, (1, s3, s4))
            res = self.reshape(a * b, (-1, n_col))

        m = self.reshape(mask, (-1, 1)) if mask is not None else 1

        return res*m

    def partial_svd(self, matrix, n_eigenvecs=None, random_state=None, **kwargs):
        """Computes a fast partial SVD on `matrix`

        If `n_eigenvecs` is specified, sparse eigendecomposition is used on
        either matrix.dot(matrix.T) or matrix.T.dot(matrix).

        Parameters
        ----------
        matrix : tensor
            A 2D tensor.
        n_eigenvecs : int, optional, default is None
            If specified, number of eigen[vectors-values] to return.
        random_state: {None, int, np.random.RandomState}
            If specified, use it for sampling starting vector in a partial SVD(scipy.sparse.linalg.eigsh)
        **kwargs : optional
            kwargs are used to absorb the difference of parameters among the other SVD functions

        Returns
        -------
        U : 2-D tensor, shape (matrix.shape[0], n_eigenvecs)
            Contains the right singular vectors
        S : 1-D tensor, shape (n_eigenvecs, )
            Contains the singular values of `matrix`
        V : 2-D tensor, shape (n_eigenvecs, matrix.shape[1])
            Contains the left singular vectors
        """
        # Check that matrix is... a matrix!
        if self.ndim(matrix) != 2:
            raise ValueError('matrix be a matrix. matrix.ndim is %d != 2'
                             % self.ndim(matrix))

        ctx = self.context(matrix)
        is_numpy = isinstance(matrix, np.ndarray)

        if not is_numpy:
            matrix = self.to_numpy(matrix)

        # Choose what to do depending on the params
        dim_1, dim_2 = matrix.shape
        if dim_1 <= dim_2:
            min_dim = dim_1
            max_dim = dim_2
        else:
            min_dim = dim_2
            max_dim = dim_1

        if n_eigenvecs is None:
            # Default on standard SVD
            U, S, V = scipy.linalg.svd(matrix, full_matrices=True)
            U, S, V = U[:, :n_eigenvecs], S[:n_eigenvecs], V[:n_eigenvecs, :]
        elif min_dim <= n_eigenvecs:
            if max_dim < n_eigenvecs:
                warnings.warn(('Trying to compute SVD with n_eigenvecs={0}, which '
                               'is larger than max(matrix.shape)={1}. Setting '
                               'n_eigenvecs to {1}').format(n_eigenvecs, max_dim))
                n_eigenvecs = max_dim
            if n_eigenvecs > min_dim:
                full_matrices=True
            else:
                full_matrices=False
            U, S, V = scipy.linalg.svd(matrix, full_matrices=full_matrices)
            U, S, V = U[:, :n_eigenvecs], S[:n_eigenvecs], V[:n_eigenvecs, :]
        else:
            # We can perform a partial SVD
            # construct np.random.RandomState for sampling a starting vector
            if random_state is None:
                # if random_state is not specified, do not initialize a starting vector
                v0 = None
            elif isinstance(random_state, int):
                rns = np.random.RandomState(random_state)
                # initilize with [-1, 1] as in ARPACK
                v0 = rns.uniform(-1, 1, min_dim)
            elif isinstance(random_state, np.random.RandomState):
                # initilize with [-1, 1] as in ARPACK
                v0 = random_state.uniform(-1, 1, min_dim)

            # First choose whether to use X * X.T or X.T *X
            if dim_1 < dim_2:
                S, U = scipy.sparse.linalg.eigsh(
                    np.dot(matrix, matrix.T.conj()), k=n_eigenvecs, which='LM', v0=v0
                )
                S = np.where(np.abs(S) <= np.finfo(S.dtype).eps, 0, np.sqrt(S))
                V = np.dot(matrix.T.conj(), U * np.where(np.abs(S) <= np.finfo(S.dtype).eps, 0, 1/S)[None, :])
            else:
                S, V = scipy.sparse.linalg.eigsh(
                    np.dot(matrix.T.conj(), matrix), k=n_eigenvecs, which='LM', v0=v0
                )
                S = np.where(np.abs(S) <= np.finfo(S.dtype).eps, 0, np.sqrt(S))
                U = np.dot(matrix, V) *  np.where(np.abs(S) <= np.finfo(S.dtype).eps, 0, 1/S)[None, :]

            # WARNING: here, V is still the transpose of what it should be
            U, S, V = U[:, ::-1], S[::-1], V[:, ::-1]
            V = V.T.conj()

        if not is_numpy:
            U = self.tensor(U, **ctx)
            S = self.tensor(S, **ctx)
            V = self.tensor(V, **ctx)
        return U, S, V
<<<<<<< HEAD

    def pinv(self, a):
        """Pseudo inverse of a matrix.

        Parameters
        ----------
        a : matrix
            The matrix to compute the pseudo inverse of.

        Returns
        -------
        matrix
        """

        m, n = self.shape(a)
        a_tran = self.reshape(a, (n,m))

        if m > n:
            return  self.dot(self.solve(self.dot(a_tran, a), self.eye(n)), a_tran)
        elif m < n:
            return self.dot(a_tran, self.solve(self.dot(a_tran, a), self.eye(m)))
        else:
            return self.solve(a, self.eye(m))
        
=======
    
    
    @staticmethod
    def sort(tensor, axis, descending = False):
        """Return a sorted copy of an array

        Parameters
        ----------
        tensor : tensor
            An N-D tensor
        axis : int or None
            Axis along which to sort. If None, the array is flattened before sorting. The default is -1, which sorts along the last axis.
        descending : bool
            If True, values are sorted in descending order, otherwise in ascending.

        Returns
        -------
        sorted_tensor : tensor
            An N-D array, sorted copy of input tensor
        """
        raise NotImplementedError
>>>>>>> fb9a6eee
<|MERGE_RESOLUTION|>--- conflicted
+++ resolved
@@ -736,7 +736,6 @@
             S = self.tensor(S, **ctx)
             V = self.tensor(V, **ctx)
         return U, S, V
-<<<<<<< HEAD
 
     def pinv(self, a):
         """Pseudo inverse of a matrix.
@@ -760,8 +759,6 @@
             return self.dot(a_tran, self.solve(self.dot(a_tran, a), self.eye(m)))
         else:
             return self.solve(a, self.eye(m))
-        
-=======
     
     
     @staticmethod
@@ -782,5 +779,4 @@
         sorted_tensor : tensor
             An N-D array, sorted copy of input tensor
         """
-        raise NotImplementedError
->>>>>>> fb9a6eee
+        raise NotImplementedError