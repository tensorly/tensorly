from ... import backend as T
from .caching import einsum_path_cached

# Author: Jean Kossaifi
# License: BSD 3 clause


@einsum_path_cached
def inner_path(tensor1, tensor2, n_modes=None):
    """Generalised inner products between tensors

        Takes the inner product between the last (respectively first)
        `n_modes` of `tensor1` (respectively `tensor2`)

    Parameters
    ----------
    tensor1, tensor2 : tensor
    n_modes : int, default is None
        * if None, the traditional inner product is returned (i.e. a float)
        * otherwise, the product between the `n_modes` last modes of `tensor1`
            and the `n_modes` first modes of `tensor2` is returned.
            The resulting tensor's order is `ndim(tensor1) - n_modes`.

    Returns
    -------
    inner_product : float if n_modes is None, tensor otherwise
    """
<<<<<<< HEAD
=======
    # Traditional inner product
    if n_modes is None:
        if tensor1.shape != tensor2.shape:
            raise ValueError(
                "Taking a generalised product between two tensors without specifying common modes"
                " is equivalent to taking inner product."
                "This requires tensor1.shape == tensor2.shape."
                f"However, got {tensor1.shape=} and {tensor2.shape=}"
            )
        return T.sum(tensor1 * tensor2)

>>>>>>> ade7a87c
    shape_t1 = list(T.shape(tensor1))
    shape_t2 = list(T.shape(tensor2))
    offset = len(shape_t1) - n_modes

    if shape_t1[offset:] != shape_t2[:n_modes]:
        raise ValueError(
            f"Incorrect shapes for inner product along {n_modes} common modes."
            f"tensor_1.shape={shape_t1}, tensor_2.shape={shape_t2}"
        )

    # Inner product along `n_modes` common modes
    start = ord("a")
    modes_t1 = "".join(chr(i + start) for i in range(T.ndim(tensor1)))
    modes_t2 = "".join(chr(i + start + offset) for i in range(T.ndim(tensor2)))
    output_modes = modes_t1[:offset] + modes_t2[n_modes:]

    equation = f"{modes_t1},{modes_t2}->{output_modes}"

    return equation


def inner(tensor1, tensor2, n_modes=None):
    """Generalised inner products between tensors

        Takes the inner product between the last (respectively first)
        `n_modes` of `tensor1` (respectively `tensor2`)

    Parameters
    ----------
    tensor1, tensor2 : tensor
    n_modes : int, default is None
        * if None, the traditional inner product is returned (i.e. a float)
        * otherwise, the product between the `n_modes` last modes of `tensor1`
            and the `n_modes` first modes of `tensor2` is returned.
            The resulting tensor's order is `ndim(tensor1) - n_modes`.

    Returns
    -------
    inner_product : float if n_modes is None, tensor otherwise
    """
    # Traditional inner product
    if n_modes is None:
        if tensor1.shape != tensor2.shape:
            raise ValueError(
                "Taking a generalised product between two tensors without specifying common modes"
                " is equivalent to taking inner product."
                "This requires tensor1.shape == tensor2.shape."
                "However, got tensor1.shape={} and tensor2.shape={}".format(
                    tensor1.shape, tensor2.shape
                )
            )
        return T.sum(tensor1 * tensor2)

    key = f"{T.shape(tensor1)},{T.shape(tensor1)},{n_modes}"
    equation = inner_path(key, tensor1, tensor2, n_modes=n_modes)

    return T.einsum(equation, tensor1, tensor2)<|MERGE_RESOLUTION|>--- conflicted
+++ resolved
@@ -25,8 +25,6 @@
     -------
     inner_product : float if n_modes is None, tensor otherwise
     """
-<<<<<<< HEAD
-=======
     # Traditional inner product
     if n_modes is None:
         if tensor1.shape != tensor2.shape:
@@ -38,7 +36,6 @@
             )
         return T.sum(tensor1 * tensor2)
 
->>>>>>> ade7a87c
     shape_t1 = list(T.shape(tensor1))
     shape_t2 = list(T.shape(tensor2))
     offset = len(shape_t1) - n_modes
