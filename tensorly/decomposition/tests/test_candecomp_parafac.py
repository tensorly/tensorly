--- conflicted
+++ resolved
@@ -5,18 +5,11 @@
 from tensorly.decomposition.candecomp_parafac import (
     parafac, non_negative_parafac, initialize_factors,
     sample_khatri_rao, randomised_parafac)
-<<<<<<< HEAD
 from tensorly.kruskal_tensor import kruskal_to_tensor
-from tensorly.random import check_random_state, cp_tensor
+from tensorly.random import check_random_state, random_kruskal
 from tensorly.tenalg import khatri_rao
 from tensorly import backend as T
 from tensorly.testing import assert_array_equal, assert_
-=======
-from ...kruskal_tensor import kruskal_to_tensor
-from ...random import check_random_state, random_kruskal
-from ...tenalg import khatri_rao
-from ... import backend as T
->>>>>>> ec8add13
 
 
 def test_parafac():
