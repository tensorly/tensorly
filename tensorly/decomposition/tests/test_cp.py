import itertools
import numpy as np
import pytest

import tensorly as tl
from .._cp import (
    parafac,
    initialize_cp,
    sample_khatri_rao,
    randomised_parafac,
    CP,
    RandomizedCP,
)
from .._nn_cp import (
    non_negative_parafac,
    non_negative_parafac_hals,
    initialize_nn_cp,
    CP_NN,
    CP_NN_HALS,
)
from ...cp_tensor import cp_to_tensor, CPTensor
from ...cp_tensor import cp_to_tensor
from ...random import random_cp
from ...tenalg import khatri_rao
from ... import backend as T
from ...testing import (
    assert_array_equal,
    assert_,
    assert_class_wrapper_correctly_passes_arguments,
    assert_array_almost_equal,
)
from ...metrics.factors import congruence_coefficient


@pytest.mark.parametrize("linesearch", [True, False])
@pytest.mark.parametrize("orthogonalise", [True, False])
@pytest.mark.parametrize("true_rank,rank", [(1, 1), (3, 4)])
@pytest.mark.parametrize("init", ["svd", "random"])
@pytest.mark.parametrize("normalize_factors", [False, True])
@pytest.mark.parametrize("random_state", [1, 1234])
<<<<<<< HEAD
@pytest.mark.parametrize("complex", [False, True])
def test_parafac(linesearch, orthogonalise, true_rank, rank, init, normalize_factors, random_state, complex, monkeypatch):
    """Test for the CANDECOMP-PARAFAC decomposition
    """
    rng = tl.check_random_state(random_state)
    tol_norm_2 = 0.01
    tol_max_abs = 0.05
    tensor = random_cp((6, 8, 4), rank=true_rank, orthogonal=orthogonalise, full=True, complex=complex, random_state=rng)
=======
def test_parafac(
    linesearch,
    orthogonalise,
    true_rank,
    rank,
    init,
    normalize_factors,
    random_state,
    monkeypatch,
):
    """Test for the CANDECOMP-PARAFAC decomposition"""
    rng = tl.check_random_state(random_state)
    tol_norm_2 = 0.01
    tol_max_abs = 0.05
    tensor = random_cp(
        (6, 8, 4), rank=true_rank, orthogonal=orthogonalise, full=True, random_state=rng
    )
>>>>>>> ce2e5e4b

    rng = tl.check_random_state(random_state)
    fac, errors = parafac(
        tensor,
        rank=rank,
        n_iter_max=200,
        init=init,
        tol=1e-6,
        random_state=rng,
        normalize_factors=normalize_factors,
        orthogonalise=orthogonalise,
        linesearch=linesearch,
        return_errors=True,
    )

    # Given all the random seed is set, this should provide the same answer for random initialization
    if init == "random":
        rng = tl.check_random_state(random_state)
        facTwo, errorsTwo = parafac(
            tensor,
            rank=rank,
            n_iter_max=200,
            init=init,
            tol=1e-6,
            random_state=rng,
            normalize_factors=normalize_factors,
            orthogonalise=orthogonalise,
            linesearch=linesearch,
            return_errors=True,
        )
        assert_array_almost_equal(errors, errorsTwo)
        assert_array_almost_equal(fac.factors[0], facTwo.factors[0])
        assert_array_almost_equal(fac.factors[1], facTwo.factors[1])
        assert_array_almost_equal(fac.factors[2], facTwo.factors[2])

    # Check that the error monotonically decreases
    if not orthogonalise:
        assert_(np.all(np.diff(errors) <= 1.0e-3))

    rec = cp_to_tensor(fac)
    error = T.norm(rec - tensor, 2)
    error /= T.norm(tensor, 2)
    assert_(
        error < tol_norm_2,
        f"norm 2 of reconstruction higher = {error} than tolerance={tol_norm_2}",
    )
    # Test the max abs difference between the reconstruction and the tensor
    assert_(
        T.max(T.abs(rec - tensor)) < tol_max_abs,
        f"abs norm of reconstruction error = {T.max(T.abs(rec - tensor))} higher than tolerance={tol_max_abs}",
    )

    # Test fixing mode 0 or 1 with given init
    fixed_tensor = random_cp((6, 8, 4), rank=true_rank, normalise_factors=False)
    rec_svd_fixed_mode_0 = parafac(
        tensor,
        rank=true_rank,
        n_iter_max=2,
        init=fixed_tensor,
        fixed_modes=[0],
        linesearch=linesearch,
    )
    rec_svd_fixed_mode_1 = parafac(
        tensor,
        rank=true_rank,
        n_iter_max=2,
        init=fixed_tensor,
        fixed_modes=[1],
        linesearch=linesearch,
    )
    # Check if modified after 2 iterations
    assert_array_equal(
        rec_svd_fixed_mode_0.factors[0],
        fixed_tensor.factors[0],
        err_msg="Fixed mode 0 was modified in candecomp_parafac",
    )
    assert_array_equal(
        rec_svd_fixed_mode_1.factors[1],
        fixed_tensor.factors[1],
        err_msg="Fixed mode 1 was modified in candecomp_parafac",
    )

    # Check that sparse component works
    rec_sparse, sparse_component = parafac(
        tensor,
        rank=rank,
        n_iter_max=200,
        init=init,
        tol=10e-5,
        sparsity=0.9,
        orthogonalise=orthogonalise,
        linesearch=linesearch,
    )

    rec_sparse = cp_to_tensor(rec_sparse) + sparse_component
    error = T.norm(rec_sparse - tensor, 2)
    error /= T.norm(tensor, 2)
    assert_(error < tol_norm_2, "l2 Reconstruction error for sparsity!=None too high")
    assert_(
        T.max(T.abs(rec_sparse - tensor)) < tol_max_abs,
        "abs Reconstruction error for sparsity!=None too high",
    )

    with np.testing.assert_raises(ValueError):
        _, _ = initialize_cp(tensor, rank, init="bogus init type")

    assert_class_wrapper_correctly_passes_arguments(
        monkeypatch, parafac, CP, ignore_args={"return_errors"}, rank=3
    )


@pytest.mark.parametrize("linesearch", [True, False])
def test_masked_parafac(linesearch):
    """Test for the masked CANDECOMP-PARAFAC decomposition.
    This checks that a mask of 1's is identical to the unmasked case.
    """
    tensor = random_cp((4, 4, 4), rank=1, full=True)
    mask = np.ones((4, 4, 4))
    mask[1, :, 3] = 0
    mask[:, 2, 3] = 0
    mask = tl.tensor(mask)
    tensor_mask = tensor * mask - 10000.0 * (1 - mask)

    fac = parafac(
        tensor_mask, svd_mask_repeats=0, mask=mask, n_iter_max=0, rank=1, init="svd"
    )
    fac_resvd = parafac(
        tensor_mask, svd_mask_repeats=10, mask=mask, n_iter_max=0, rank=1, init="svd"
    )
    err = tl.norm(tl.cp_to_tensor(fac) - tensor, 2)
    err_resvd = tl.norm(tl.cp_to_tensor(fac_resvd) - tensor, 2)
    assert_(err_resvd < err, "restarting SVD did not help")

    # Check that we get roughly the same answer with the full tensor and masking
    mask_fact = parafac(
        tensor,
        rank=1,
        mask=mask,
        init="random",
        random_state=1234,
        linesearch=linesearch,
    )
    fact = parafac(tensor, rank=1)
    diff = cp_to_tensor(mask_fact) - cp_to_tensor(fact)
    assert_(T.norm(diff) < 0.001, "norm 2 of reconstruction higher than 0.001")


def test_parafac_linesearch():
    """Test that we more rapidly converge to a solution with line search."""
    rng = tl.check_random_state(1234)
    eps = 10e-2
    tensor = T.tensor(rng.random_sample((5, 5, 5)))
    kt = parafac(
        tensor, rank=5, init="random", random_state=1234, n_iter_max=10, tol=10e-9
    )
    rec = tl.cp_to_tensor(kt)
    kt_ls = parafac(
        tensor,
        rank=5,
        init="random",
        random_state=1234,
        n_iter_max=10,
        tol=10e-9,
        linesearch=True,
    )
    rec_ls = tl.cp_to_tensor(kt_ls)

    rec_error = T.norm(tensor - rec) / T.norm(tensor)
    rec_error_ls = T.norm(tensor - rec_ls) / T.norm(tensor)
    assert_(
        rec_error_ls - rec_error < eps,
        f"Relative reconstruction error with line-search={rec_error_ls} VS {rec_error} without."
        "CP with line-search seems to have converged more slowly.",
    )


def test_non_negative_parafac(monkeypatch):
    """Test for non-negative PARAFAC

    TODO: more rigorous test
    """
    tol_norm_2 = 10e-1
    tol_max_abs = 1
    rng = tl.check_random_state(1234)
    tensor = T.tensor(rng.random_sample((3, 3, 3)) + 1)
    res = parafac(tensor, rank=3, n_iter_max=120)
    nn_res = non_negative_parafac(
        tensor, rank=3, n_iter_max=100, tol=10e-4, init="svd", verbose=0
    )

    # Make sure all components are positive
    _, nn_factors = nn_res
    for factor in nn_factors:
        assert_(T.all(factor >= 0))

    reconstructed_tensor = cp_to_tensor(res)
    nn_reconstructed_tensor = cp_to_tensor(nn_res)
    error = T.norm(reconstructed_tensor - nn_reconstructed_tensor, 2)
    error /= T.norm(reconstructed_tensor, 2)
    assert_(error < tol_norm_2, "norm 2 of reconstruction higher than tol")

    # Test the max abs difference between the reconstruction and the tensor
    assert_(
        T.max(T.abs(reconstructed_tensor - nn_reconstructed_tensor)) < tol_max_abs,
        "abs norm of reconstruction error higher than tol",
    )

    # Test normalization
    nn_res = non_negative_parafac(
        tensor, rank=3, normalize_factors=True, tol=10e-4, init="svd"
    )
    nn_reconstructed_tensor = cp_to_tensor(nn_res)
    error = T.norm(reconstructed_tensor - nn_reconstructed_tensor, 2)
    error /= T.norm(reconstructed_tensor, 2)
    assert_(error < tol_norm_2, "norm 2 of reconstruction higher than tol")

    # Test fixing mode 0 or 1 with given init
    fixed_tensor = random_cp((3, 3, 3), rank=2)
    for factor in fixed_tensor[1]:
        factor = T.abs(factor)
    rec_svd_fixed_mode_0 = non_negative_parafac(
        tensor, rank=2, n_iter_max=2, init=fixed_tensor, fixed_modes=[0]
    )
    rec_svd_fixed_mode_1 = non_negative_parafac(
        tensor, rank=2, n_iter_max=2, init=fixed_tensor, fixed_modes=[1]
    )
    # Check if modified after 2 iterations
    assert_array_equal(
        rec_svd_fixed_mode_0.factors[0],
        fixed_tensor.factors[0],
        err_msg="Fixed mode 0 was modified in candecomp_parafac",
    )
    assert_array_equal(
        rec_svd_fixed_mode_1.factors[1],
        fixed_tensor.factors[1],
        err_msg="Fixed mode 1 was modified in candecomp_parafac",
    )

    res_svd = non_negative_parafac(
        tensor, rank=3, n_iter_max=100, tol=10e-4, init="svd"
    )
    res_random = non_negative_parafac(
        tensor,
        rank=3,
        n_iter_max=100,
        tol=10e-4,
        init="random",
        random_state=1234,
        verbose=0,
    )
    rec_svd = cp_to_tensor(res_svd)
    rec_random = cp_to_tensor(res_random)
    error = T.norm(rec_svd - rec_random, 2)
    error /= T.norm(rec_svd, 2)
    assert_(
        error < tol_norm_2, "norm 2 of difference between svd and random init too high"
    )
    assert_(
        T.max(T.abs(rec_svd - rec_random)) < tol_max_abs,
        "abs norm of difference between svd and random init too high",
    )

    assert_class_wrapper_correctly_passes_arguments(
        monkeypatch, non_negative_parafac, CP_NN, ignore_args={"return_errors"}, rank=3
    )


def test_initialize_nn_cp():
    """Test that if we initialise with an existing init, then it isn't modified."""
    init = CPTensor([None, [-tl.ones((30, 3)), -tl.ones((20, 3)), -tl.ones((10, 3))]])
    tensor = cp_to_tensor(init)
    initialised_tensor = initialize_nn_cp(tensor, 3, init=init)
    for factor_matrix, init_factor_matrix in zip(init[1], initialised_tensor[1]):
        assert_array_equal(factor_matrix, init_factor_matrix)
    assert_array_equal(tensor, cp_to_tensor(initialised_tensor))


def test_non_negative_parafac_hals(monkeypatch):
    """Test for non-negative PARAFAC HALS
    TODO: more rigorous test
    """
    tol_norm_2 = 10e-1
    tol_max_abs = 1
    rng = tl.check_random_state(1234)
    tensor = tl.tensor(rng.random_sample((3, 3, 3)) + 1)
    res = parafac(tensor, rank=3, n_iter_max=120)
    nn_res = non_negative_parafac_hals(
        tensor, rank=3, n_iter_max=100, tol=10e-4, init="svd", verbose=0
    )

    # Make sure all components are positive
    _, nn_factors = nn_res
    for factor in nn_factors:
        assert_(tl.all(factor >= 0))

    reconstructed_tensor = tl.cp_to_tensor(res)
    nn_reconstructed_tensor = tl.cp_to_tensor(nn_res)
    error = tl.norm(reconstructed_tensor - nn_reconstructed_tensor, 2)
    error /= tl.norm(reconstructed_tensor, 2)
    assert_(error < tol_norm_2, "norm 2 of reconstruction higher than tol")

    # Test the max abs difference between the reconstruction and the tensor
    assert_(
        tl.max(tl.abs(reconstructed_tensor - nn_reconstructed_tensor)) < tol_max_abs,
        "abs norm of reconstruction error higher than tol",
    )

    # Test normalization
    nn_res = non_negative_parafac_hals(
        tensor, rank=3, normalize_factors=True, tol=10e-4, init="svd"
    )
    nn_reconstructed_tensor = cp_to_tensor(nn_res)
    error = T.norm(reconstructed_tensor - nn_reconstructed_tensor, 2)
    error /= T.norm(reconstructed_tensor, 2)
    assert_(error < tol_norm_2, "norm 2 of reconstruction higher than tol")

    # Test fixing mode 0 or 1 with given init
    fixed_tensor = random_cp((3, 3, 3), rank=2)
    for factor in fixed_tensor[1]:
        factor = tl.abs(factor)
    rec_svd_fixed_mode_0 = non_negative_parafac_hals(
        tensor, rank=2, n_iter_max=2, init=fixed_tensor, fixed_modes=[0]
    )
    rec_svd_fixed_mode_1 = non_negative_parafac_hals(
        tensor, rank=2, n_iter_max=2, init=fixed_tensor, fixed_modes=[1]
    )
    # Check if modified after 2 iterations
    assert_array_equal(
        rec_svd_fixed_mode_0.factors[0],
        fixed_tensor.factors[0],
        err_msg="Fixed mode 0 was modified in candecomp_parafac",
    )
    assert_array_equal(
        rec_svd_fixed_mode_1.factors[1],
        fixed_tensor.factors[1],
        err_msg="Fixed mode 1 was modified in candecomp_parafac",
    )

    res_svd = non_negative_parafac_hals(
        tensor, rank=3, n_iter_max=100, tol=10e-4, init="svd"
    )
    res_random = non_negative_parafac_hals(
        tensor, rank=3, n_iter_max=100, tol=10e-4, init="random", verbose=0
    )
    rec_svd = tl.cp_to_tensor(res_svd)
    rec_random = tl.cp_to_tensor(res_random)
    error = tl.norm(rec_svd - rec_random, 2)
    error /= tl.norm(rec_svd, 2)
    assert_(
        error < tol_norm_2, "norm 2 of difference between svd and random init too high"
    )
    assert_(
        tl.max(tl.abs(rec_svd - rec_random)) < tol_max_abs,
        "abs norm of difference between svd and random init too high",
    )

    assert_class_wrapper_correctly_passes_arguments(
        monkeypatch,
        non_negative_parafac_hals,
        CP_NN_HALS,
        ignore_args={"return_errors"},
        rank=3,
    )

    # Regression test: used wrong variable for convergence checking
    # Used mttkrp*factor instead of mttkrp*factors[-1], which resulted in
    # error when mode 2 was not constrained and erroneous convergence checking
    # when mode 2 was constrained.
    tensor = tl.tensor(rng.random_sample((3, 3, 3)) + 1)
    nn_estimate, errs = non_negative_parafac_hals(
        tensor,
        rank=2,
        n_iter_max=2,
        tol=1e-10,
        init="svd",
        verbose=0,
        nn_modes={
            0,
        },
        return_errors=True,
    )


def test_non_negative_parafac_hals_one_unconstrained():
    """Test for non-negative PARAFAC HALS
    TODO: more rigorous test
    """
    rng = tl.check_random_state(1234)
    t_shape = (8, 9, 10)
    rank = 3
    weights = T.tensor(rng.uniform(size=rank))
    A = T.tensor(rng.uniform(size=(t_shape[0], rank)))
    B = T.tensor(rng.standard_normal(size=(t_shape[1], rank)))
    C = T.tensor(rng.uniform(0.1, 1.1, size=(t_shape[2], rank)))
    cp_tensor = (weights, (A, B, C))
    X = cp_to_tensor(cp_tensor)

    nn_estimate, errs = non_negative_parafac_hals(
        X,
        rank=3,
        n_iter_max=100,
        tol=0,
        init="svd",
        verbose=0,
        nn_modes={0, 2},
        return_errors=True,
    )
    X_hat = cp_to_tensor(nn_estimate)
    assert_(
        tl.norm(
            X - X_hat,
        )
        < 1e-3,
        "Error was too high",
    )

    assert_(
        congruence_coefficient(A, nn_estimate[1][0], absolute_value=True)[0] > 0.99,
        "Factor recovery not high enough",
    )
    assert_(
        congruence_coefficient(B, nn_estimate[1][1], absolute_value=True)[0] > 0.99,
        "Factor recovery not high enough",
    )
    assert_(
        congruence_coefficient(C, nn_estimate[1][2], absolute_value=True)[0] > 0.99,
        "Factor recovery not high enough",
    )

    assert_(T.all(nn_estimate[1][0] > -1e-10))
    assert_(T.all(nn_estimate[1][2] > -1e-10))


@pytest.mark.xfail(tl.get_backend() == "tensorflow", reason="Fails on tensorflow")
def test_sample_khatri_rao():
    """Test for sample_khatri_rao"""

    rng = tl.check_random_state(1234)
    t_shape = (8, 9, 10)
    rank = 3
    tensor = T.tensor(rng.random_sample(t_shape) + 1)
    weights, factors = parafac(tensor, rank=rank, n_iter_max=120)
    num_samples = 4
    skip_matrix = 1
    sampled_kr, sampled_indices, sampled_rows = sample_khatri_rao(
        factors, num_samples, skip_matrix=skip_matrix, return_sampled_rows=True
    )
    assert_(
        T.shape(sampled_kr) == (num_samples, rank),
        "Sampled shape of khatri-rao product is inconsistent",
    )
    assert_(
        np.max(sampled_rows) < (t_shape[0] * t_shape[2]),
        "Largest sampled row index is bigger than number of columns of"
        "unfolded matrix",
    )
    assert_(
        np.min(sampled_rows) >= 0, "Smallest sampled row index index is smaller than 0"
    )
    true_kr = khatri_rao(factors, skip_matrix=skip_matrix)
    for ix, j in enumerate(sampled_rows):
        assert_array_equal(
            true_kr[j],
            sampled_kr[int(ix)],
            err_msg="Sampled khatri_rao product doesnt correspond to product",
        )


@pytest.mark.xfail(tl.get_backend() == "tensorflow", reason="Fails on tensorflow")
def test_randomised_parafac(monkeypatch):
    """Test for randomised_parafac"""
    rng = tl.check_random_state(1234)
    t_shape = (10, 10, 10)
    n_samples = 8
    tensor = T.tensor(rng.random_sample(t_shape))
    rank = 4
    _, factors_svd = randomised_parafac(
        tensor, rank, n_samples, n_iter_max=1000, init="svd", tol=10e-5, verbose=True
    )
    for i, f in enumerate(factors_svd):
        assert_(T.shape(f) == (t_shape[i], rank), "Factors are of incorrect size")

    # test tensor reconstructed properly
    tolerance = 0.05
    tensor = random_cp(shape=(10, 10, 10), rank=4, full=True)
    cp_tensor = randomised_parafac(
        tensor,
        rank=5,
        n_samples=100,
        max_stagnation=20,
        n_iter_max=100,
        tol=0,
        verbose=0,
    )
    reconstruction = cp_to_tensor(cp_tensor)
    error = float(T.norm(reconstruction - tensor, 2) / T.norm(tensor, 2))
    assert_(
        error < tolerance,
        msg="reconstruction of {} (higher than tolerance of {})".format(
            error, tolerance
        ),
    )

    assert_class_wrapper_correctly_passes_arguments(
        monkeypatch,
        randomised_parafac,
        RandomizedCP,
        ignore_args={"return_errors"},
        rank=3,
        n_samples=100,
    )<|MERGE_RESOLUTION|>--- conflicted
+++ resolved
@@ -38,16 +38,7 @@
 @pytest.mark.parametrize("init", ["svd", "random"])
 @pytest.mark.parametrize("normalize_factors", [False, True])
 @pytest.mark.parametrize("random_state", [1, 1234])
-<<<<<<< HEAD
 @pytest.mark.parametrize("complex", [False, True])
-def test_parafac(linesearch, orthogonalise, true_rank, rank, init, normalize_factors, random_state, complex, monkeypatch):
-    """Test for the CANDECOMP-PARAFAC decomposition
-    """
-    rng = tl.check_random_state(random_state)
-    tol_norm_2 = 0.01
-    tol_max_abs = 0.05
-    tensor = random_cp((6, 8, 4), rank=true_rank, orthogonal=orthogonalise, full=True, complex=complex, random_state=rng)
-=======
 def test_parafac(
     linesearch,
     orthogonalise,
@@ -56,6 +47,7 @@
     init,
     normalize_factors,
     random_state,
+    complex,
     monkeypatch,
 ):
     """Test for the CANDECOMP-PARAFAC decomposition"""
@@ -65,7 +57,6 @@
     tensor = random_cp(
         (6, 8, 4), rank=true_rank, orthogonal=orthogonalise, full=True, random_state=rng
     )
->>>>>>> ce2e5e4b
 
     rng = tl.check_random_state(random_state)
     fac, errors = parafac(
