--- conflicted
+++ resolved
@@ -363,7 +363,6 @@
         )
 
 
-<<<<<<< HEAD
 def test_initialize_nn_cp():
     """Test that if we initialise with an existing init, then it isn't modified."""
     init = CPTensor([None, [-tl.ones((30, 3)), -tl.ones((20, 3)), -tl.ones((10, 3))]])
@@ -372,112 +371,6 @@
     for factor_matrix, init_factor_matrix in zip(init[1], initialised_tensor[1]):
         assert_array_equal(factor_matrix, init_factor_matrix)
     assert_array_equal(tensor, cp_to_tensor(initialised_tensor))
-=======
-def test_non_negative_parafac_hals(monkeypatch):
-    """Test for non-negative PARAFAC HALS
-    TODO: more rigorous test
-    """
-    tol_norm_2 = 10e-1
-    tol_max_abs = 1
-    rng = tl.check_random_state(1234)
-    tensor = tl.tensor(rng.random_sample((3, 3, 3)) + 1)
-    res = parafac(tensor, rank=3, n_iter_max=120)
-    nn_res = non_negative_parafac_hals(
-        tensor, rank=3, n_iter_max=100, tol=10e-4, init="svd", verbose=0
-    )
-
-    # Make sure all components are positive
-    _, nn_factors = nn_res
-    for factor in nn_factors:
-        assert_(tl.all(factor >= 0))
-
-    reconstructed_tensor = tl.cp_to_tensor(res)
-    nn_reconstructed_tensor = tl.cp_to_tensor(nn_res)
-    error = tl.norm(reconstructed_tensor - nn_reconstructed_tensor, 2)
-    error /= tl.norm(reconstructed_tensor, 2)
-    assert_(error < tol_norm_2, "norm 2 of reconstruction higher than tol")
-
-    # Test the max abs difference between the reconstruction and the tensor
-    assert_(
-        tl.max(tl.abs(reconstructed_tensor - nn_reconstructed_tensor)) < tol_max_abs,
-        "abs norm of reconstruction error higher than tol",
-    )
-
-    # Test normalization
-    nn_res = non_negative_parafac_hals(
-        tensor, rank=3, normalize_factors=True, tol=10e-4, init="svd"
-    )
-    nn_reconstructed_tensor = cp_to_tensor(nn_res)
-    error = T.norm(reconstructed_tensor - nn_reconstructed_tensor, 2)
-    error /= T.norm(reconstructed_tensor, 2)
-    assert_(error < tol_norm_2, "norm 2 of reconstruction higher than tol")
-
-    # Test fixing mode 0 or 1 with given init
-    fixed_tensor = random_cp((3, 3, 3), rank=2)
-    for factor in fixed_tensor[1]:
-        factor = tl.abs(factor)
-    rec_svd_fixed_mode_0 = non_negative_parafac_hals(
-        tensor, rank=2, n_iter_max=2, init=fixed_tensor, fixed_modes=[0]
-    )
-    rec_svd_fixed_mode_1 = non_negative_parafac_hals(
-        tensor, rank=2, n_iter_max=2, init=fixed_tensor, fixed_modes=[1]
-    )
-    # Check if modified after 2 iterations
-    assert_array_equal(
-        rec_svd_fixed_mode_0.factors[0],
-        fixed_tensor.factors[0],
-        err_msg="Fixed mode 0 was modified in candecomp_parafac",
-    )
-    assert_array_equal(
-        rec_svd_fixed_mode_1.factors[1],
-        fixed_tensor.factors[1],
-        err_msg="Fixed mode 1 was modified in candecomp_parafac",
-    )
-
-    res_svd = non_negative_parafac_hals(
-        tensor, rank=3, n_iter_max=100, tol=10e-4, init="svd"
-    )
-    res_random = non_negative_parafac_hals(
-        tensor, rank=3, n_iter_max=100, tol=10e-4, init="random", verbose=0
-    )
-    rec_svd = tl.cp_to_tensor(res_svd)
-    rec_random = tl.cp_to_tensor(res_random)
-    error = tl.norm(rec_svd - rec_random, 2)
-    error /= tl.norm(rec_svd, 2)
-    assert_(
-        error < tol_norm_2, "norm 2 of difference between svd and random init too high"
-    )
-    assert_(
-        tl.max(tl.abs(rec_svd - rec_random)) < tol_max_abs,
-        "abs norm of difference between svd and random init too high",
-    )
-
-    assert_class_wrapper_correctly_passes_arguments(
-        monkeypatch,
-        non_negative_parafac_hals,
-        CP_NN_HALS,
-        ignore_args={"return_errors"},
-        rank=3,
-    )
-
-    # Regression test: used wrong variable for convergence checking
-    # Used mttkrp*factor instead of mttkrp*factors[-1], which resulted in
-    # error when mode 2 was not constrained and erroneous convergence checking
-    # when mode 2 was constrained.
-    tensor = tl.tensor(rng.random_sample((3, 3, 3)) + 1)
-    nn_estimate, errs = non_negative_parafac_hals(
-        tensor,
-        rank=2,
-        n_iter_max=2,
-        tol=1e-10,
-        init="svd",
-        verbose=0,
-        nn_modes={
-            0,
-        },
-        return_errors=True,
-    )
->>>>>>> 88e22f48
 
 
 def test_non_negative_parafac_hals_one_unconstrained():
