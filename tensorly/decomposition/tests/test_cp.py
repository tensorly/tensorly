--- conflicted
+++ resolved
@@ -62,9 +62,6 @@
         errors.append(rec_error)
 
     rng = tl.check_random_state(random_state)
-<<<<<<< HEAD
-    fac = parafac(tensor, rank=rank, n_iter_max=200, init=init, tol=1e-6, random_state=rng, orthogonalise=orthogonalise, linesearch=linesearch, callback=callback)
-=======
     fac, errors = parafac(
         tensor,
         rank=rank,
@@ -75,9 +72,8 @@
         normalize_factors=normalize_factors,
         orthogonalise=orthogonalise,
         linesearch=linesearch,
-        return_errors=True,
-    )
->>>>>>> ce2e5e4b
+        callback=callback,
+    )
 
     # Given all the random seed is set, this should provide the same answer for random initialization
     if init == "random":
