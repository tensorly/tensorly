--- conflicted
+++ resolved
@@ -36,18 +36,12 @@
     
     return best_corr
 
-<<<<<<< HEAD
-@pytest.mark.parametrize("normalize_factors", [True, False])
-def test_parafac2(normalize_factors):
-    rng = tl.check_random_state(1234)
-=======
 @pytest.mark.parametrize(
     ("normalize_factors", "init"),
      itertools.product([True, False], ["random", "svd"])
 )
 def test_parafac2(normalize_factors, init):
-    rng = check_random_state(1234)
->>>>>>> 4215e3db
+    rng = tl.check_random_state(1234)
     tol_norm_2 = 10e-2
     rank = 3
 
@@ -195,9 +189,6 @@
                 for r in range(rank):
                     tensor_manual = tl.index_update(tensor_manual, tl.index[i, j, k],  tensor_manual[i, j, k] + factors[0][i][r]*Bi[j][r]*factors[2][k][r])
 
-<<<<<<< HEAD
-    assert_(tl.max(tl.abs(constructed_tensor - tensor_manual)) < 1e-6)
-=======
     assert_(tl.max(tl.abs(constructed_tensor - tensor_manual)) < 1e-6)
 
 
@@ -206,7 +197,7 @@
 
     This failed for TensorFlow at some point.
     """
-    rng = check_random_state(1234)
+    rng = tl.check_random_state(1234)
     rank = 3
 
     I = 25
@@ -216,5 +207,4 @@
     weights, factors, projections = random_parafac2(shapes=[(J, K)]*I, rank=rank, random_state=rng)
     constructed_tensor = parafac2_to_tensor((weights, factors, projections))
     padded_tensor = _pad_by_zeros(constructed_tensor)
-    assert_(tl.max(tl.abs(constructed_tensor - padded_tensor)) < 1e-10)
->>>>>>> 4215e3db
+    assert_(tl.max(tl.abs(constructed_tensor - padded_tensor)) < 1e-10)