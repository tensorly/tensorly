import pytest

import tensorly as tl
from ...random import random_parafac2
from ...testing import (
    assert_,
    assert_class_wrapper_correctly_passes_arguments,
    assert_array_almost_equal,
    assert_allclose,
)
from .._parafac2 import (
    Parafac2,
    parafac2,
    initialize_decomposition,
    _BroThesisLineSearch,
    _update_imputed,
)
from ...parafac2_tensor import Parafac2Tensor, parafac2_to_tensor, parafac2_to_slices
from ...metrics.factors import congruence_coefficient


@pytest.mark.parametrize("normalize_factors", [True, False])
@pytest.mark.parametrize("init", ["random", "svd"])
@pytest.mark.parametrize("linesearch", [False, True])
def test_parafac2(monkeypatch, normalize_factors, init, linesearch):
    rng = tl.check_random_state(1234)
    tol_norm_2 = 10e-2
    rank = 3

    random_parafac2_tensor = random_parafac2(
        shapes=[(15 + rng.randint(5), 30) for _ in range(25)],
        rank=rank,
        random_state=rng,
    )
    # It is difficult to correctly identify B[i, :, r] if A[i, r] is small.
    # This is sensible, since then B[i, :, r] contributes little to the total value of X.
    # To test the PARAFAC2 decomposition in the precence of roundoff errors, we therefore add
    # 0.01 to the A factor matrix.
    random_parafac2_tensor.factors[0] = random_parafac2_tensor.factors[0] + 0.01

    tensor = parafac2_to_tensor(random_parafac2_tensor)
    slices = parafac2_to_slices(random_parafac2_tensor)

    rec, err = parafac2(
        slices,
        rank,
        random_state=rng,
        init=init,
        n_iter_parafac=2,  # Otherwise, the SVD init will converge too quickly
        normalize_factors=normalize_factors,
        return_errors=True,
        n_iter_max=100,
        linesearch=linesearch,
    )
    rec_tensor = parafac2_to_tensor(rec)

    error = tl.norm(rec_tensor - tensor, 2)
    error /= tl.norm(tensor, 2)
    assert_(error < tol_norm_2, "norm 2 of reconstruction higher than tol")

    # Test factor correlation
    A_sign = tl.sign(random_parafac2_tensor.factors[0])
    rec_A_sign = tl.sign(rec.factors[0])
    A_corr = congruence_coefficient(
        A_sign * random_parafac2_tensor.factors[0], rec_A_sign * rec.factors[0]
    )[0]
    assert_(A_corr > 0.98)

    C_corr = congruence_coefficient(random_parafac2_tensor.factors[2], rec.factors[2])[
        0
    ]
    assert_(C_corr > 0.98)

    for i, (true_proj, rec_proj) in enumerate(
        zip(random_parafac2_tensor.projections, rec.projections)
    ):
        true_Bi = tl.dot(true_proj, random_parafac2_tensor.factors[1]) * A_sign[i]
        rec_Bi = tl.dot(rec_proj, rec.factors[1]) * rec_A_sign[i]
        Bi_corr = congruence_coefficient(true_Bi, rec_Bi)[0]
        assert_(Bi_corr > 0.98)

    # Test convergence criterion
    noisy_slices = [
        slice_ + tl.tensor(0.001 * rng.standard_normal(tl.shape(slice_)))
        for slice_ in slices
    ]

    rec, err = parafac2(
        noisy_slices,
        rank,
        random_state=rng,
        init=init,
        normalize_factors=normalize_factors,
        tol=1.0e-2,
        return_errors=True,
        linesearch=linesearch,
    )
    assert len(err) > 2  # Check that we didn't just immediately exit
    assert err[-2] - err[-1] < 1.0e-2

    # Check that the previous iteration didn't meet the criteria
    assert err[-3] - err[-2] > 1.0e-2

    assert_class_wrapper_correctly_passes_arguments(
        monkeypatch, parafac2, Parafac2, ignore_args={"return_errors"}, rank=3
    )


def test_parafac2_linesearch():
    """Test that we end up with a better fit at the same number of iterations with linesearch."""
    rng = tl.check_random_state(1234)
    rank = 4

    random_parafac2_tensor = random_parafac2(
        shapes=[(25 + rng.randint(5), 300) for _ in range(15)],
        rank=rank,
        random_state=rng,
    )

    slices = parafac2_to_slices(random_parafac2_tensor)

    _, err = parafac2(
        slices,
        rank,
        init="svd",
        return_errors=True,
        n_iter_max=10,
        linesearch=False,
    )
    standard_error = err[-1]

    _, err = parafac2(
        slices,
        rank,
        init="svd",
        return_errors=True,
        n_iter_max=10,
        linesearch=True,
    )
    ls_error = err[-1]
    assert ls_error < standard_error


def test_linesearch_accepts_only_improved_fit():
    rng = tl.check_random_state(123)
    rank = 4

    weights, factors, projections = random_parafac2(
        shapes=[(25 + rng.randint(5), 300) for _ in range(15)],
        rank=rank,
        random_state=rng,
    )
    slices = parafac2_to_slices((weights, factors, projections))

    # Create dummy variable for the previous iteration
    previous_iteration = random_parafac2(
        shapes=[(25 + rng.randint(5), 300) for _ in range(15)],
        rank=rank,
        random_state=rng,
    )

    # Test with line search where the reconstruction error would worsen if accepted
    line_search = _BroThesisLineSearch(norm_tensor=1, svd="truncated_svd")
    ls_factors, ls_projections, ls_rec_error = line_search.line_step(
        iteration=10,
        tensor_slices=slices,
        factors_last=previous_iteration[1],
        weights=weights,
        factors=factors,
        projections=projections,
        rec_error=0,
    )

    # Assert that the factor matrices, projection and reconstruction error all
    # are unaffected by the line search
    for fm, ls_fm in zip(factors, ls_factors):
        assert_array_almost_equal(fm, ls_fm)
    for proj, ls_proj in zip(projections, ls_projections):
        assert_array_almost_equal(proj, ls_proj)
    assert ls_rec_error == 0
    assert line_search.acc_fail == 1

    # Test with line search where the reconstruction error would improve if accepted
    line_search = _BroThesisLineSearch(norm_tensor=1, svd="truncated_svd")
    ls_factors, ls_projections, ls_rec_error = line_search.line_step(
        iteration=10,
        tensor_slices=slices,
        factors_last=previous_iteration[1],
        weights=weights,
        factors=factors,
        projections=projections,
        rec_error=float("inf"),  # float('inf') to force accepting the line search
    )
    # Assert that the factor matrices, projection and reconstruction error all
    # are changed by the line search
    for fm, ls_fm in zip(factors, ls_factors):
        assert_(tl.norm(fm - ls_fm) > 1e-5)
    for proj, ls_proj in zip(projections, ls_projections):
        assert_(tl.norm(proj - ls_proj) > 1e-5)
    assert 0 < ls_rec_error < float("inf")
    assert line_search.acc_fail == 0


@pytest.mark.parametrize("linesearch", [False, True])
def test_parafac2_nn(linesearch):
    rng = tl.check_random_state(1234)
    tol_norm_2 = 1e-2
    rank = 3

    weights, factors, projections = random_parafac2(
        shapes=[(15 + rng.randint(5), 30) for _ in range(10)],
        rank=rank,
        random_state=rng,
    )
    factors = [tl.abs(factors[0]), factors[1], tl.abs(factors[2])]
    random_parafac2_tensor = Parafac2Tensor((weights, factors, projections))

    # It is difficult to correctly identify B[i, :, r] if A[i, r] is small.
    # This is sensible, since then B[i, :, r] contributes little to the total value of X.
    # To test the PARAFAC2 decomposition in the precence of roundoff errors, we therefore add
    # 0.01 to the A factor matrix.
    random_parafac2_tensor.factors[0] = random_parafac2_tensor.factors[0] + 0.01

    tensor = parafac2_to_tensor(random_parafac2_tensor)
    slices = parafac2_to_slices(random_parafac2_tensor)

    rec, _ = parafac2(
        slices,
        rank,
        random_state=rng,
        init="svd",
        nn_modes=[0, 2],
        n_iter_parafac=2,  # Otherwise, the SVD init will converge too quickly
        normalize_factors=False,
        return_errors=True,
        n_iter_max=20,
        linesearch=linesearch,
    )
    rec_tensor = parafac2_to_tensor(rec)

    error = tl.norm(rec_tensor - tensor, 2)
    error /= tl.norm(tensor, 2)
    assert_(error < tol_norm_2, "norm 2 of reconstruction higher than tol")

    # Test factor correlation
    A_corr = congruence_coefficient(random_parafac2_tensor.factors[0], rec.factors[0])[
        0
    ]
    assert_(A_corr > 0.98)

    C_corr = congruence_coefficient(random_parafac2_tensor.factors[2], rec.factors[2])[
        0
    ]
    assert_(C_corr > 0.98)

    for i, (true_proj, rec_proj) in enumerate(
        zip(random_parafac2_tensor.projections, rec.projections)
    ):
        true_Bi = tl.dot(true_proj, random_parafac2_tensor.factors[1])
        rec_Bi = tl.dot(rec_proj, rec.factors[1])
        Bi_corr = congruence_coefficient(true_Bi, rec_Bi)[0]
        assert_(Bi_corr > 0.98)

    # Fit with only one iteration to check non-negativity
    weights, factors, projections = random_parafac2(
        shapes=[(15 + rng.randint(5), 30) for _ in range(25)],
        rank=rank,
        random_state=rng,
    )
    # The default random parafac2 tensor has non-negative A and C
    # we therefore multiply them randomly with -1, 0 or 1 to get both positive and negative components
    factors = [
        factors[0] * tl.tensor(rng.randint(-1, 2, factors[0].shape), dtype=tl.float64),
        factors[1],
        factors[2] * tl.tensor(rng.randint(-1, 2, factors[2].shape), dtype=tl.float64),
    ]
    slices = parafac2_to_slices((weights, factors, projections))
    rec, _ = parafac2(
        slices,
        rank,
        random_state=rng,
        init="random",
        nn_modes=[0, 2],
        n_iter_parafac=2,  # Otherwise, the SVD init will converge too quickly
        normalize_factors=False,
        return_errors=True,
        n_iter_max=1,
        linesearch=linesearch,
    )
    assert_(tl.all(rec[1][0] > -1e-10))
    assert_(tl.all(rec[1][2] > -1e-10))

    # Test that constraining B leads to a warning
    with pytest.warns(UserWarning):
        rec = parafac2(
            slices,
            rank,
            random_state=rng,
            init="random",
            nn_modes=[0, 1, 2],
            n_iter_parafac=2,  # Otherwise, the SVD init will converge too quickly
            normalize_factors=False,
            n_iter_max=1,
            linesearch=linesearch,
        )
    with pytest.warns(UserWarning):
        rec = parafac2(
            slices,
            rank,
            random_state=rng,
            init="random",
            nn_modes="all",
            n_iter_parafac=2,  # Otherwise, the SVD init will converge too quickly
            normalize_factors=False,
            n_iter_max=1,
            linesearch=linesearch,
        )


def test_parafac2_slice_and_tensor_input():
    rng = tl.check_random_state(1234)
    rank = 3

    random_parafac2_tensor = random_parafac2(
        shapes=[(15, 30) for _ in range(25)], rank=rank, random_state=rng
    )
    tensor = parafac2_to_tensor(random_parafac2_tensor)
    slices = parafac2_to_slices(random_parafac2_tensor)

    slice_rec = parafac2(
        slices, rank, init="svd", normalize_factors=False, n_iter_max=2
    )
    slice_rec_tensor = parafac2_to_tensor(slice_rec)

    tensor_rec = parafac2(
        tensor, rank, init="svd", normalize_factors=False, n_iter_max=2
    )
    tensor_rec_tensor = parafac2_to_tensor(tensor_rec)

    assert_array_almost_equal(slice_rec_tensor, tensor_rec_tensor)


def test_parafac2_normalize_factors():
    rng = tl.check_random_state(1234)
    rank = 2  # Rank 2 so we only need to test rank of minimum and maximum

    random_parafac2_tensor = random_parafac2(
        shapes=[(15 + rng.randint(5), 30) for _ in range(25)],
        rank=rank,
        random_state=rng,
    )
    random_parafac2_tensor.factors[0] = random_parafac2_tensor.factors[0] + 0.1
    norms = tl.ones(rank)
    for factor in random_parafac2_tensor.factors:
        norms = norms * tl.norm(factor, axis=0)

    slices = parafac2_to_tensor(random_parafac2_tensor)

    unnormalized_rec = parafac2(
        slices, rank, random_state=rng, normalize_factors=False, n_iter_max=2
    )
    assert unnormalized_rec.weights[0] == 1

    normalized_rec = parafac2(slices, rank, random_state=rng, normalize_factors=True)

    assert_array_almost_equal(tl.norm(normalized_rec.factors[0], axis=0), tl.ones(rank))
    assert_array_almost_equal(tl.norm(normalized_rec.factors[1], axis=0), tl.ones(rank))
    assert_array_almost_equal(tl.norm(normalized_rec.factors[2], axis=0), tl.ones(rank))
    assert tl.abs(tl.max(norms) - tl.max(normalized_rec.weights)) / tl.max(norms) < 0.05
    assert tl.abs(tl.min(norms) - tl.min(normalized_rec.weights)) / tl.min(norms) < 0.05


def test_parafac2_init_valid():
    rng = tl.check_random_state(1234)
    rank = 3

    random_parafac2_tensor = random_parafac2(
        shapes=[(15, 30)] * 25, rank=rank, random_state=rng
    )
    tensor = parafac2_to_tensor(random_parafac2_tensor)
    weights, (A, B, C), projections = random_parafac2_tensor
    B = tl.dot(projections[0], B)

    for init_method in ["random", "svd", random_parafac2_tensor, (weights, (A, B, C))]:
        init = initialize_decomposition(tensor, rank, init=init_method)
        assert init.shape == random_parafac2_tensor.shape


def test_parafac2_init_cross_product():
    """Test that SVD initialization using the cross-product or concatenated
    tensor yields the same result."""
    rng = tl.check_random_state(1234)
    rank = 3

    random_parafac2_tensor = random_parafac2(
        shapes=[(25, 100)] * 3, rank=rank, random_state=rng
    )
    slices = parafac2_to_slices(random_parafac2_tensor)

    init = initialize_decomposition(slices, rank, init="svd")

    # Double the number of matrices so that we switch to the cross-product
    init_double = initialize_decomposition(slices + slices, rank, init="svd")

    # These factor matrices should be essentially the same
    assert_allclose(init.factors[1], init_double.factors[1], rtol=1e-3, atol=1e-5)
    assert_allclose(init.factors[2], init_double.factors[2], rtol=1e-3, atol=1e-5)


def test_parafac2_init_error():
    rng = tl.check_random_state(1234)
    rank = 3

    random_parafac2_tensor = random_parafac2(
        shapes=[(15, 30)] * 25, rank=rank, random_state=rng
    )
    tensor = parafac2_to_tensor(random_parafac2_tensor)

    with pytest.raises(ValueError):
        _ = initialize_decomposition(tensor, rank, init="bogus init type")

    with pytest.raises(ValueError):
        _ = initialize_decomposition(
            tensor, rank, init=("another", "bogus", "init", "type")
        )

    rank = 4
    random_parafac2_tensor = random_parafac2(
        shapes=[(15, 3)] * 25, rank=rank, random_state=rng
    )
    tensor = parafac2_to_tensor(random_parafac2_tensor)

    with pytest.raises(Exception):
        _ = initialize_decomposition(tensor, rank, init="svd")


def test_parafac2_to_tensor():
    rng = tl.check_random_state(1234)
    rank = 3

    I = 25
    J = 15
    K = 30

    weights, factors, projections = random_parafac2(
        shapes=[(J, K)] * I, rank=rank, random_state=rng
    )

    constructed_tensor = parafac2_to_tensor((weights, factors, projections))

    for i in range(I):
<<<<<<< HEAD
        Bi = T.dot(projections[i], factors[1])
        manual_tensor = T.einsum("r,jr,kr", factors[0][i], Bi, factors[2])
        assert_(tl.max(tl.abs(constructed_tensor[i, :, :] - manual_tensor)) < 1e-6)


def test_update_imputed():

    rng = tl.check_random_state(1234)

    random_parafac2_tensor = random_parafac2(
        shapes=[(15, 30) for _ in range(25)],
        rank=3,
        random_state=rng,
    )

    # Check that _update_imputed works correctly when imputing values according to the reconstructed tensor,
    # i.e. mode='factors'

    slices = parafac2_to_slices(random_parafac2_tensor)
    slices_masks = [
        tl.tensor(rng.binomial(1, 0.25, size=T.shape(slice)), dtype=tl.float64)
        for slice in slices
    ]

    imputed_tensor = _update_imputed(
        tensor_slices=slices,
        mask=slices_masks,
        decomposition=random_parafac2_tensor,
        method="factors",
    )

    assert_allclose(imputed_tensor, slices)

    # Check that _update_imputed works correctly when imputing values according to nanmean of mode-2 slices

    slices[slices_masks == 0] == tl.nan
    slices = list(slices)

    for i in range(len(slices)):
        slices[i] = tl.where(
            tl.tensor(slices_masks[i] == 0),
            tl.tensor(np.nanmean(slices[i])),
            tl.tensor(slices[i]),
        )

    imputed_tensor = _update_imputed(
        tensor_slices=slices,
        mask=slices_masks,
        decomposition=random_parafac2_tensor,
        method="mode-2",
    )

    assert_allclose(imputed_tensor, slices)


@pytest.mark.parametrize("linesearch", [False, True])
def test_parafac2_em(linesearch):
    rng = tl.check_random_state(1234)
    rank = 3

    # Create a random tensor

    random_parafac2_tensor = random_parafac2(
        shapes=[(15 + rng.randint(5), 30) for _ in range(25)],
        rank=rank,
        random_state=rng,
    )

    random_parafac2_tensor.factors[0] = random_parafac2_tensor.factors[0] + 0.01

    slices = parafac2_to_slices(random_parafac2_tensor)

    # Form the full data and a mask with ~10% missing values

    slices_masks = [
        tl.tensor(rng.binomial(1, 0.9, size=T.shape(slice)), dtype=tl.float64)
        for slice in slices
    ]

    # apply the mask, setting missing values to zero

    slices = [
        tl.where(slice_mask == 0, 0, slice)
        for slice, slice_mask in zip(slices, slices_masks)
    ]

    # apply parafac2

    rec = parafac2(
        slices,
        rank,
        random_state=rng,
        n_iter_max=1000,
        linesearch=linesearch,
        mask=slices_masks,
    )

    # assert FMS > 0.98
    A_sign = T.sign(random_parafac2_tensor.factors[0])
    rec_A_sign = T.sign(rec.factors[0])
    A_corr = congruence_coefficient(
        A_sign * random_parafac2_tensor.factors[0], rec_A_sign * rec.factors[0]
    )[0]
    assert_(A_corr > 0.98)

    C_corr = congruence_coefficient(random_parafac2_tensor.factors[2], rec.factors[2])[
        0
    ]
    assert_(C_corr > 0.98)

    for i, (true_proj, rec_proj) in enumerate(
        zip(random_parafac2_tensor.projections, rec.projections)
    ):
        true_Bi = T.dot(true_proj, random_parafac2_tensor.factors[1]) * A_sign[i]
        rec_Bi = T.dot(rec_proj, rec.factors[1]) * rec_A_sign[i]
        Bi_corr = congruence_coefficient(true_Bi, rec_Bi)[0]
        assert_(Bi_corr > 0.98)
=======
        Bi = tl.dot(projections[i], factors[1])
        manual_tensor = tl.einsum("r,jr,kr", factors[0][i], Bi, factors[2])
        assert_(tl.max(tl.abs(constructed_tensor[i, :, :] - manual_tensor)) < 1e-6)
>>>>>>> 29ad0398
<|MERGE_RESOLUTION|>--- conflicted
+++ resolved
@@ -449,9 +449,8 @@
     constructed_tensor = parafac2_to_tensor((weights, factors, projections))
 
     for i in range(I):
-<<<<<<< HEAD
-        Bi = T.dot(projections[i], factors[1])
-        manual_tensor = T.einsum("r,jr,kr", factors[0][i], Bi, factors[2])
+        Bi = tl.dot(projections[i], factors[1])
+        manual_tensor = tl.einsum("r,jr,kr", factors[0][i], Bi, factors[2])
         assert_(tl.max(tl.abs(constructed_tensor[i, :, :] - manual_tensor)) < 1e-6)
 
 
@@ -566,9 +565,4 @@
         true_Bi = T.dot(true_proj, random_parafac2_tensor.factors[1]) * A_sign[i]
         rec_Bi = T.dot(rec_proj, rec.factors[1]) * rec_A_sign[i]
         Bi_corr = congruence_coefficient(true_Bi, rec_Bi)[0]
-        assert_(Bi_corr > 0.98)
-=======
-        Bi = tl.dot(projections[i], factors[1])
-        manual_tensor = tl.einsum("r,jr,kr", factors[0][i], Bi, factors[2])
-        assert_(tl.max(tl.abs(constructed_tensor[i, :, :] - manual_tensor)) < 1e-6)
->>>>>>> 29ad0398
+        assert_(Bi_corr > 0.98)