from warnings import warn
from typing import Iterable

import tensorly as tl
from ._base_decomposition import DecompositionMixin
from tensorly.random import random_parafac2
from tensorly import backend as T
from . import parafac, non_negative_parafac_hals
from ..parafac2_tensor import (
    Parafac2Tensor,
    _validate_parafac2_tensor,
    parafac2_to_tensor,
)
from ..cp_tensor import CPTensor, cp_normalize
from ..tenalg.svd import svd_interface

# Authors: Marie Roald
#          Yngve Mardal Moe


def _update_imputed(tensor_slices, mask, decomposition=None, method="mode-2"):
    """
    Update missing values of tensor slices according to method.

    Parameters
    ----------
    tensor_slices : Iterable of ndarray
    mask : ndarray
        array of booleans with the same shape as tensor should be 0 where the values are
        missing and 1 everywhere else.
    decomposition : Parafac2Tensor, optional
    method : string
        One of 'mode-2' or 'factors'. 'mode-2' updated imputed values according to mean of each mode-2 slice. If 'factors' is chosen, update imputationa according to reconstruction given from 'decomposition'.

    Returns
    -------
    tensor_slices : Iterable of ndarray
    """

    if method == "mode-2":

        for slice_no, (slice, slice_mask) in enumerate(zip(tensor_slices, mask)):
            slice_mean = tl.sum(slice * slice_mask) / (
                tl.prod(slice.shape) - len(tl.where(slice_mask == 0)[0])
            )
            for i in range(slice.shape[0]):
                for j in range(slice.shape[1]):
                    if slice_mask[i, j] == 0:
                        tl.index_update(
                            tensor_slices, tl.index[slice_no, i, j], slice_mean
                        )

    else:  # factors

        reconstructed_tensor = parafac2_to_tensor(decomposition)

        tensor_slices = (
            mask * tensor_slices
            + (tl.ones(shape=mask.shape) - mask) * reconstructed_tensor
        )

    return tensor_slices


def initialize_decomposition(
    tensor_slices,
    rank,
    init="random",
    svd="truncated_svd",
    random_state=None,
    mask=None,
):
    r"""Initiate a random PARAFAC2 decomposition given rank and tensor slices.

    The SVD-based initialization is based on concatenation of all the tensor slices.
    This concatenated matrix is used to derive the factor matrix corresponding to the
    :math:`k` mode for an :math:`X_{ijk}` tensor. However, concatenating these slices
    requires a new copy of the tensor. For tensors where the sum of the :math:`j` mode
    along each slice is on average larger than the :math:`k` mode, an alternative
    strategy is adding together the cross-product matrix of each slice:

    .. math::

        K = X_{1}^T X_{1} + X_{2}^T X_{2} + ...

    The eigenvectors of this symmetric matrix are then equal to the right eigenvectors
    of the concatenation matrix. This function automatically chooses between
    concatenating or forming the cross-product, depending on which resulting matrix
    is smaller.

    Parameters
    ----------
    tensor_slices : Iterable of ndarray
    rank : int
    init : {'random', 'svd', CPTensor, Parafac2Tensor}, optional
    random_state : `np.random.RandomState`
    mask : ndarray, optional
        array of booleans with the same shape as tensor should be 0 where the values are
        missing and 1 everywhere else.

    Returns
    -------
    parafac2_tensor : Parafac2Tensor
        List of initialized factors of the CP decomposition where element `i`
        is of shape (tensor.shape[i], rank)
    """
    context = tl.context(tensor_slices[0])
    shapes = [m.shape for m in tensor_slices]
    concat_shape = sum(shape[0] for shape in shapes)

    if init == "random":

        return random_parafac2(
            shapes, rank, full=False, random_state=random_state, **context
        )
    elif init == "svd":

        if shapes[0][1] < rank:
            raise ValueError(
                f"Cannot perform SVD init if rank ({rank}) is greater than the number of columns in each tensor slice ({shapes[0][1]})"
            )

        A = tl.ones((len(tensor_slices), rank), **context)

        if concat_shape > shapes[0][1]:
            # If the concatenated matrix would be larger than the cross-product, use the latter
            unfolded_mode_2 = tl.transpose(tensor_slices[0]) @ tensor_slices[0]

            for slice in tensor_slices[1:]:
                unfolded_mode_2 += tl.matmul(tl.transpose(slice), slice)
        else:
            unfolded_mode_2 = tl.transpose(tl.concatenate(list(tensor_slices), axis=0))

        C = svd_interface(unfolded_mode_2, n_eigenvecs=rank, method=svd)[0]

        B = tl.eye(rank, **context)
        projections = _compute_projections(tensor_slices, (A, B, C), svd)
        return Parafac2Tensor((None, [A, B, C], projections))

    elif isinstance(init, (tuple, list, Parafac2Tensor, CPTensor)):
        try:
            decomposition = Parafac2Tensor.from_CPTensor(init, parafac2_tensor_ok=True)
        except ValueError:
            raise ValueError(
                "If initialization method is a mapping, then it must "
                "be possible to convert it to a Parafac2Tensor instance"
            )
        if decomposition.rank != rank:
            raise ValueError("Cannot init with a decomposition of different rank")

        return decomposition
    raise ValueError(f'Initialization method "{init}" not recognized')


def _compute_projections(tensor_slices, factors, svd):
    n_eig = factors[0].shape[1]
    out = []

    for A, tensor_slice in zip(factors[0], tensor_slices):
        lhs = T.dot(factors[1], T.transpose(A * factors[2]))
        rhs = T.transpose(tensor_slice)
        U, _, Vh = svd_interface(
            T.dot(lhs, rhs), n_eigenvecs=n_eig, method=svd, flip_sign=False
        )

        out.append(T.transpose(T.dot(U, Vh)))

    return out


def _project_tensor_slices(tensor_slices, projections):
    slices = []

    for t, p in zip(tensor_slices, projections):
        slices.append(T.dot(T.transpose(p), t))

    return tl.stack(slices)


class _BroThesisLineSearch:
    def __init__(
        self,
        norm_tensor,
        svd: str,
        verbose: bool = False,
        nn_modes=None,
        acc_pow: float = 2.0,
        max_fail: int = 4,
        mask=None,
    ):
        """The line search strategy defined within Rasmus Bro's thesis [1, 2].

        Parameters
        ----------
        norm_tensor : int
            Sum of the matrix norms for each slice.
        svd : str
            The function to use to compute the SVD, acceptable values in tensorly.SVD_FUNS
        verbose : bool
            Optionally provide output about each step.
        nn_modes: None, 'all' or array of integers
            (Default: None) Used to specify which modes to impose non-negativity constraints on.
            We cannot impose non-negativity constraints on the the B-mode (mode 1) with the ALS
            algorithm, so if this mode is among the constrained modes, then a warning will be shown
            (see notes for more info).
        acc_pow : int
            Line search steps are defined as `iteration ** (1.0 / acc_pow)`.
        max_fail : int
            The number of line search failures before increasing `acc_pow`.
        mask : ndarray, optional
            array of booleans with the same shape as tensor should be 0 where the values are
            missing and 1 everywhere else.


        References
        ----------
        .. [1] R. Bro, "Multi-Way Analysis in the Food Industry: Models, Algorithms, and
            Applications", PhD., University of Amsterdam, 1998
        .. [2] H. Yu, D. Augustijn, R. Bro, "Accelerating PARAFAC2 algorithms for non-negative
            complex tensor decomposition." Chemometrics and Intelligent Laboratory Systems 214
            (2021): 104312.
        """
        self.norm_tensor = norm_tensor
        self.svd = svd
        self.verbose = verbose
        self.acc_pow = acc_pow  # Extrapolate to the iteration^(1/acc_pow) ahead
        self.max_fail = max_fail  # Increase acc_pow with one after max_fail failure
        self.acc_fail = 0  # How many times acceleration have failed
        self.nn_modes = nn_modes
        self.mask = mask  # mask for missing values

    def line_step(
        self,
        iteration: int,
        tensor_slices: Iterable,
        factors_last: list,
        weights,
        factors: list,
        projections: list,
        rec_error,
    ):
        r"""Perform one line search step.

        Parameters
        ----------
        iteration : int
            The current iteration number.
        tensor_slices : ndarray or list of ndarrays
            The data itself. Either a third order tensor or a list of second order tensors that
            may have different number of rows.
        factors_last : list of ndarrays
            The CP factors from the previous iteration.
        weights : ndarrays
            The normalization weights for the current factors.
        factors : list of ndarrays
            The CP factors from the current iteration.
        projections : list of ndarrays
            The projection matrices from the current iteration.
        rec_error : float
            The reconstruction error from the current iteration.

        Returns
        -------
        factors : list
            List of factors for the accepted step.
        projections : list
            List of projection matrices from the accepted step.
        rec_error : float
            Reconstruction error of the accepted step.
        """
        jump = iteration ** (1.0 / self.acc_pow)

        factors_ls = [
            factors_last[ii] + (factors[ii] - factors_last[ii]) * jump
            for ii, _ in enumerate(factors)
        ]

        # Clip if the mode should be non-negative
        if self.nn_modes:
            if 0 in self.nn_modes:
                factors_ls[0] = tl.clip(factors_ls[0], 0)
            if 2 in self.nn_modes:
                factors_ls[2] = tl.clip(factors_ls[2], 0)

        projections_ls = _compute_projections(tensor_slices, factors_ls, self.svd)

        ls_rec_error = _parafac2_reconstruction_error(
            tensor_slices,
            (weights, factors_ls, projections_ls),
            self.norm_tensor,
            self.mask,
        )
        ls_rec_error /= self.norm_tensor

        if ls_rec_error < rec_error:
            self.acc_fail = 0

            if self.verbose:
                print(f"Accepted line search jump of {jump}.")

            return factors_ls, projections_ls, ls_rec_error
        else:
            self.acc_fail += 1

            if self.verbose:
                print(f"Line search failed for jump of {jump}.")

            if self.acc_fail == self.max_fail:
                self.acc_pow += 1.0
                self.acc_fail = 0

                if self.verbose:
                    print("Reducing acceleration.")

            return factors, projections, rec_error


def _parafac2_reconstruction_error(
    tensor_slices, decomposition, norm_matrices=None, projected_tensor=None, mask=None
):
    """Calculates the reconstruction error of the PARAFAC2 decomposition. This implementation
    uses the inner product with each matrix for efficiency, as this avoids needing to
    reconstruct the tensor. This is based on the property that:

    .. math::

        ||tensor - rec||^2 = ||tensor||^2 + ||rec||^2 - 2*<tensor, rec>

    Parameters
    ----------
    tensor_slices : ndarray or list of ndarrays
        The data itself. Either a third order tensor or a list of second order tensors that
        may have different number of rows.
    decomposition : (weight, factors, projection_matrices)
        * weights : 1D array of shape (rank, )
            weights of the (normalized) factors
        * factors : List of factors of the CP decomposition element `i` is of shape
            (tensor.shape[i], rank)
        * projections : List of projection matrices used to create evolving factors.
    norm_matrices : float, optional
        The norm of the data. This can be optionally provided to avoid recalculating it.
    projected_tensor : ndarray, optional
        The projections of X into an aligned tensor for CP decomposition. This can be optionally
        provided to avoid recalculating it.
    mask : ndarray, optional
        array of booleans with the same shape as tensor should be 0 where the values are
        missing and 1 everywhere else.

    Returns
    -------
    error : float
        The norm of the reconstruction error of the PARAFAC2 decomposition.
    """
    _validate_parafac2_tensor(decomposition)

    if norm_matrices is None:
        if mask is not None:
            norm_X_sq = sum(
                tl.norm(tensor_slice * slice_mask, 2) ** 2
                for tensor_slice, slice_mask in zip(tensor_slices, mask)
            )
        else:
            norm_X_sq = sum(tl.norm(t_slice, 2) ** 2 for t_slice in tensor_slices)
    else:
        norm_X_sq = norm_matrices**2

    weights, (A, B, C), projections = decomposition
    if weights is not None:
        A = A * weights

    norm_cmf_sq = 0
    inner_product = 0
    CtC = tl.dot(tl.transpose(C), C)

    for i, t_slice in enumerate(tensor_slices):
        B_i = (projections[i] @ B) * A[i]

        if projected_tensor is None:
            tmp = tl.dot(tl.transpose(B_i), t_slice)
        else:
            tmp = tl.reshape(A[i], (-1, 1)) * tl.transpose(B) @ projected_tensor[i]

        inner_product += tl.trace(tl.dot(tmp, C))

        norm_cmf_sq += tl.sum((tl.transpose(B_i) @ B_i) * CtC)

    return tl.sqrt(norm_X_sq - 2 * inner_product + norm_cmf_sq)


def parafac2(
    tensor_slices,
    rank,
    n_iter_max=2000,
    init="random",
    svd="truncated_svd",
    normalize_factors=False,
    tol=1e-8,
    absolute_tol=1e-13,
    nn_modes=None,
    random_state=None,
    verbose=False,
    return_errors=False,
    n_iter_parafac=5,
    linesearch=True,
    mask=None,
):
    r"""PARAFAC2 decomposition [1]_ of a third order tensor via alternating least squares (ALS)

    Computes a rank-`rank` PARAFAC2 decomposition of the third-order tensor defined by
    `tensor_slices`. The decomposition is on the form :math:`(A [B_i] C)` such that the
    i-th frontal slice, :math:`X_i`, of :math:`X` is given by

    .. math::

        X_i = B_i diag(a_i) C^T,

    where :math:`diag(a_i)` is the diagonal matrix whose nonzero entries are equal to
    the :math:`i`-th row of the :math:`I \times R` factor matrix :math:`A`, :math:`B_i`
    is a :math:`J_i \times R` factor matrix such that the cross product matrix :math:`B_{i_1}^T B_{i_1}`
    is constant for all :math:`i`, and :math:`C` is a :math:`K \times R` factor matrix.
    To compute this decomposition, we reformulate the expression for :math:`B_i` such that

    .. math::

        B_i = P_i B,

    where :math:`P_i` is a :math:`J_i \times R` orthogonal matrix and :math:`B` is a
    :math:`R \times R` matrix.


    An alternative formulation of the PARAFAC2 decomposition is that the tensor element
    :math:`X_{ijk}` is given by

    .. math::

        X_{ijk} = \sum_{r=1}^R A_{ir} B_{ijr} C_{kr},

    with the same constraints hold for :math:`B_i` as above.


    Parameters
    ----------
    tensor_slices : ndarray or list of ndarrays
        Either a third order tensor or a list of second order tensors that may have different number of rows.
        Note that the second mode factor matrices are allowed to change over the first mode, not the
        third mode as some other implementations use (see note below).
    rank : int
        Number of components.
    n_iter_max : int, optional
        (Default: 2000) Maximum number of iteration

        .. versionchanged:: 0.6.1

            Previously, the default maximum number of iterations was 100.
    init : {'svd', 'random', CPTensor, Parafac2Tensor}
        Type of factor matrix initialization. See `initialize_factors`.
    svd : str, default is 'truncated_svd'
        function to use to compute the SVD, acceptable values in tensorly.SVD_FUNS
    normalize_factors : bool (optional)
        If True, aggregate the weights of each factor in a 1D-tensor
        of shape (rank, ), which will contain the norms of the factors. Note that
        there may be some inaccuracies in the component weights.
    tol : float, optional
        (Default: 1e-8) Relative reconstruction error decrease tolerance. The
        algorithm is considered to have converged when
        :math:`\left|\| X - \hat{X}_{n-1} \|^2 - \| X - \hat{X}_{n} \|^2\right| < \epsilon \| X - \hat{X}_{n-1} \|^2`.
        That is, when the relative change in sum of squared error is less
        than the tolerance.

        .. versionchanged:: 0.6.1

            Previously, the stopping condition was
            :math:`\left|\| X - \hat{X}_{n-1} \| - \| X - \hat{X}_{n} \|\right| < \epsilon`.
    absolute_tol : float, optional
        (Default: 1e-13) Absolute reconstruction error tolerance. The algorithm
        is considered to have converged when
        :math:`\left|\| X - \hat{X}_{n-1} \|^2 - \| X - \hat{X}_{n} \|^2\right| < \epsilon_\text{abs}`.
        That is, when the relative sum of squared error is less than the specified tolerance.
        The absolute tolerance is necessary for stopping the algorithm when used on noise-free
        data that follows the PARAFAC2 constraint.

        If None, then the machine precision + 1000 will be used.
    nn_modes: None, 'all' or array of integers
        (Default: None) Used to specify which modes to impose non-negativity constraints on.
        We cannot impose non-negativity constraints on the the B-mode (mode 1) with the ALS
        algorithm, so if this mode is among the constrained modes, then a warning will be shown
        (see notes for more info).
    random_state : {None, int, np.random.RandomState}
    verbose : int, optional
        Level of verbosity
    return_errors : bool, optional
        Activate return of iteration errors
    n_iter_parafac : int, optional
        Number of PARAFAC iterations to perform for each PARAFAC2 iteration
    linesearch : bool, default is False
        Whether to perform line search as proposed by Bro in his PhD dissertation [2]_
        (similar to the PLSToolbox line search described in [3]_).
    mask : ndarray, optional
        array of booleans with the same shape as tensor should be 0 where the values are
        missing and 1 everywhere else.

    Returns
    -------
    Parafac2Tensor : (weight, factors, projection_matrices)
        * weights : 1D array of shape (rank, )
            all ones if normalize_factors is False (default),
            weights of the (normalized) factors otherwise
        * factors : List of factors of the CP decomposition element `i` is of shape
            (tensor.shape[i], rank)
        * projection_matrices : List of projection matrices used to create evolving
            factors.

    errors : list
        A list of reconstruction errors at each iteration of the algorithms.

    References
    ----------
    .. [1] Kiers, H.A.L., ten Berge, J.M.F. and Bro, R. (1999),
            PARAFAC2—Part I. A direct fitting algorithm for the PARAFAC2 model.
            J. Chemometrics, 13: 275-294.
    .. [2] R. Bro, "Multi-Way Analysis in the Food Industry: Models, Algorithms, and
            Applications", PhD., University of Amsterdam, 1998
    .. [3] H. Yu, D. Augustijn, R. Bro, "Accelerating PARAFAC2 algorithms for non-negative
            complex tensor decomposition." Chemometrics and Intelligent Laboratory Systems 214
            (2021): 104312.

    Notes
    -----
    This formulation of the PARAFAC2 decomposition is slightly different from the one in [1]_.
    The difference lies in that, here, the second mode changes over the first mode, whereas in
    [1]_, the second mode changes over the third mode. This change allows the function to accept
    both lists of matrices and a single nd-array as input without any mode reordering.

    Because of the reformulation above, :math:`B_i = P_i B`, the :math:`B_i` matrices
    cannot be constrained to be non-negative with ALS. If this mode is constrained to be
    non-negative, then :math:`B` will be non-negative, but not the orthogonal `P_i` matrices.
    Consequently, the `B_i` matrices are unlikely to be non-negative.
    """
<<<<<<< HEAD

    (weights, factors, projections) = initialize_decomposition(
        tensor_slices, rank, init=init, svd=svd, random_state=random_state, mask=mask
=======
    assert (
        rank <= tensor_slices[0].shape[1]
    ), f"PARAFAC2 rank ({rank}) cannot be greater than the number of columns in each tensor slice ({tensor_slices[0].shape[1]})."

    for ii in range(1, len(tensor_slices)):
        assert (
            tensor_slices[0].shape[1] == tensor_slices[ii].shape[1]
        ), "All tensor slices must have the same number of columns."

    weights, factors, projections = initialize_decomposition(
        tensor_slices, rank, init=init, svd=svd, random_state=random_state
>>>>>>> 53497b53
    )
    factors = list(factors)

    # Initial missing imputation
    if mask is not None:

        if init == "random" or init == "svd":

            tensor_slices = _update_imputed(
                tensor_slices=tensor_slices, mask=mask, method="mode-2"
            )

        else:  # if factors are provided, we can impute missing values using the decomposition

            tensor_slices = _update_imputed(
                tensor_slices=tensor_slices,
                mask=mask,
                decomposition=(weights, factors, projections),
                method="factors",
            )

    rec_errors = []

    if mask is not None:

        norm_tensor = tl.sqrt(
            sum(
                tl.norm(tensor_slice * slice_mask, 2) ** 2
                for tensor_slice, slice_mask in zip(tensor_slices, mask)
            )
        )

    else:

        norm_tensor = tl.sqrt(
            sum(tl.norm(tensor_slice, 2) ** 2 for tensor_slice in tensor_slices)
        )

    if absolute_tol is None:
        absolute_tol = tl.eps(factors[0].dtype) * 1000

    if linesearch and not isinstance(linesearch, _BroThesisLineSearch):
        linesearch = _BroThesisLineSearch(
            norm_tensor, svd, verbose=verbose, nn_modes=nn_modes
        )

    # If nn_modes is set, we use HALS, otherwise, we use the standard parafac implementation.
    if nn_modes is None:

        def parafac_updates(X, w, f):
            return parafac(
                X,
                rank,
                n_iter_max=n_iter_parafac,
                init=(w, f),
                svd=svd,
                orthogonalise=False,
                verbose=verbose,
                return_errors=False,
                normalize_factors=False,
                mask=None,
                random_state=random_state,
                tol=1e-100,
            )[1]

    else:
        if nn_modes == "all" or 1 in nn_modes:
            warn(
                "Mode `1` of PARAFAC2 fitted with ALS cannot be constrained to be truly non-negative. See the documentation for more info."
            )

        def parafac_updates(X, w, f):
            return non_negative_parafac_hals(
                X,
                rank,
                n_iter_max=n_iter_parafac,
                init=(w, f),
                svd=svd,
                nn_modes=nn_modes,
                verbose=verbose,
                return_errors=False,
                tol=1e-100,
            )[1]

    for iteration in range(n_iter_max):
        if verbose:
            print("Starting iteration", iteration)

        factors[1] = factors[1] * T.reshape(weights, (1, -1))
        weights = T.ones(weights.shape, **tl.context(tensor_slices[0]))

        # Will we be performing a line search iteration?
        if linesearch and iteration % 2 == 0 and iteration > 5:
            line_iter = True
            factors_last = [tl.copy(f) for f in factors]
        else:
            line_iter = False

        projections = _compute_projections(tensor_slices, factors, svd)
        projected_tensor = _project_tensor_slices(tensor_slices, projections)
        factors = parafac_updates(projected_tensor, weights, factors)

        # Start line search if requested.
        if line_iter:
            factors, projections, rec_errors[-1] = linesearch.line_step(
                iteration,
                tensor_slices,
                factors_last,
                weights,
                factors,
                projections,
                rec_errors[-1],
            )

        # Update imputations
        if mask is not None:

            tensor_slices = _update_imputed(
                tensor_slices=tensor_slices,
                decomposition=(weights, factors, projections),
                mask=mask,
                method="factors",
            )

        if normalize_factors:
            weights, factors = cp_normalize((weights, factors))

        if tol and not line_iter:
            rec_error = _parafac2_reconstruction_error(
                tensor_slices,
                (weights, factors, projections),
                norm_tensor,
                projected_tensor,
                mask,
            )
            rec_error /= norm_tensor
            rec_errors.append(rec_error)

        if tol:
            if iteration >= 1:
                if verbose:
                    print(
                        f"PARAFAC2 reconstruction error={rec_errors[-1]}, variation={rec_errors[-2] - rec_errors[-1]}."
                    )

                if (
                    abs(rec_errors[-2] ** 2 - rec_errors[-1] ** 2)
                    < (tol * rec_errors[-2] ** 2)
                    or rec_errors[-1] ** 2 < absolute_tol
                ):
                    if verbose:
                        print(f"converged in {iteration} iterations.")
                    break
            else:
                if verbose:
                    print(f"PARAFAC2 reconstruction error={rec_errors[-1]}")

    parafac2_tensor = Parafac2Tensor((weights, factors, projections))

    if return_errors:
        return parafac2_tensor, rec_errors
    else:
        return parafac2_tensor


class Parafac2(DecompositionMixin):
    r"""PARAFAC2 decomposition [1]_ of a third order tensor via alternating least squares (ALS)

    Computes a rank-`rank` PARAFAC2 decomposition of the third-order tensor defined by
    `tensor_slices`. The decomposition is on the form :math:`(A [B_i] C)` such that the
    i-th frontal slice, :math:`X_i`, of :math:`X` is given by

    .. math::

        X_i = B_i diag(a_i) C^T,

    where :math:`diag(a_i)` is the diagonal matrix whose nonzero entries are equal to
    the :math:`i`-th row of the :math:`I \times R` factor matrix :math:`A`, :math:`B_i`
    is a :math:`J_i \times R` factor matrix such that the cross product matrix :math:`B_{i_1}^T B_{i_1}`
    is constant for all :math:`i`, and :math:`C` is a :math:`K \times R` factor matrix.
    To compute this decomposition, we reformulate the expression for :math:`B_i` such that

    .. math::

        B_i = P_i B,

    where :math:`P_i` is a :math:`J_i \times R` orthogonal matrix and :math:`B` is a
    :math:`R \times R` matrix.

    An alternative formulation of the PARAFAC2 decomposition is that the tensor element
    :math:`X_{ijk}` is given by

    .. math::

        X_{ijk} = \sum_{r=1}^R A_{ir} B_{ijr} C_{kr},

    with the same constraints hold for :math:`B_i` as above.

    Parameters
    ----------
    rank : int
        Number of components.
    n_iter_max : int, optional
        (Default: 2000) Maximum number of iteration

        .. versionchanged:: 0.6.1

            Previously, the default maximum number of iterations was 100.

    init : {'svd', 'random', CPTensor, Parafac2Tensor}
        Type of factor matrix initialization. See `initialize_factors`.
    svd : str, default is 'truncated_svd'
        function to use to compute the SVD, acceptable values in tensorly.SVD_FUNS
    normalize_factors : bool (optional)
        If True, aggregate the weights of each factor in a 1D-tensor
        of shape (rank, ), which will contain the norms of the factors. Note that
        there may be some inaccuracies in the component weights.
    tol : float, optional
        (Default: 1e-8) Relative reconstruction error decrease tolerance. The
        algorithm is considered to have converged when
        :math:`\left|\| X - \hat{X}_{n-1} \|^2 - \| X - \hat{X}_{n} \|^2\right| < \epsilon \| X - \hat{X}_{n-1} \|^2`.
        That is, when the relative change in sum of squared error is less
        than the tolerance.

        .. versionchanged:: 0.6.1

            Previously, the stopping condition was
            :math:`\left|\| X - \hat{X}_{n-1} \| - \| X - \hat{X}_{n} \|\right| < \epsilon`.

    absolute_tol : float, optional
        (Default: 1e-13) Absolute reconstruction error tolearnce. The algorithm
        is considered to have converged when
        :math:`\left|\| X - \hat{X}_{n-1} \|^2 - \| X - \hat{X}_{n} \|^2\right| < \epsilon_\text{abs}`.
        That is, when the relative sum of squared error is less than the specified tolerance.
        The absolute tolerance is necessary for stopping the algorithm when used on noise-free
        data that follows the PARAFAC2 constraint.

        If None, then the machine precision + 1000 will be used.
    nn_modes: None, 'all' or array of integers
        (Default: None) Used to specify which modes to impose non-negativity constraints on.
        We cannot impose non-negativity constraints on the the B-mode (mode 1) with the ALS
        algorithm, so if this mode is among the constrained modes, then a warning will be shown
        (see notes for more info).
    random_state : {None, int, np.random.RandomState}
    verbose : int, optional
        Level of verbosity
    return_errors : bool, optional
        Activate return of iteration errors
    n_iter_parafac : int, optional
        Number of PARAFAC iterations to perform for each PARAFAC2 iteration
    mask : ndarray, optional
        array of booleans with the same shape as tensor should be 0 where the values are
        missing and 1 everywhere else.

    Returns
    -------
    Parafac2Tensor : (weight, factors, projection_matrices)
        * weights : 1D array of shape (rank, )
            all ones if normalize_factors is False (default),
            weights of the (normalized) factors otherwise
        * factors : List of factors of the CP decomposition element `i` is of shape
            (tensor.shape[i], rank)
        * projection_matrices : List of projection matrices used to create evolving
            factors.

    References
    ----------
    .. [1] Kiers, H.A.L., ten Berge, J.M.F. and Bro, R. (1999),
           PARAFAC2—Part I. A direct fitting algorithm for the PARAFAC2 model.
           J. Chemometrics, 13: 275-294.

    Notes
    -----
    This formulation of the PARAFAC2 decomposition is slightly different from the one in [1]_.
    The difference lies in that, here, the second mode changes over the first mode, whereas in
    [1]_, the second mode changes over the third mode. This change allows the function to accept
    both lists of matrices and a single nd-array as input without any mode reordering.
    """

    def __init__(
        self,
        rank,
        n_iter_max=2000,
        init="random",
        svd="truncated_svd",
        normalize_factors=False,
        tol=1e-8,
        absolute_tol=1e-13,
        nn_modes=None,
        random_state=None,
        verbose=False,
        return_errors=False,
        n_iter_parafac=5,
        linesearch=False,
        mask=None,
    ):
        self.rank = rank
        self.n_iter_max = n_iter_max
        self.init = init
        self.svd = svd
        self.normalize_factors = normalize_factors
        self.tol = tol
        self.absolute_tol = absolute_tol
        self.nn_modes = nn_modes
        self.random_state = random_state
        self.verbose = verbose
        self.return_errors = return_errors
        self.n_iter_parafac = n_iter_parafac
        self.linesearch = linesearch
        self.mask = mask

    def fit_transform(self, tensor):
        """Decompose an input tensor

        Parameters
        ----------
        tensor : tensorly.tensor

        Returns
        -------
        self
        """
        self.decomposition_, self.errors_ = parafac2(
            tensor,
            rank=self.rank,
            n_iter_max=self.n_iter_max,
            init=self.init,
            svd=self.svd,
            normalize_factors=self.normalize_factors,
            tol=self.tol,
            absolute_tol=self.absolute_tol,
            nn_modes=self.nn_modes,
            random_state=self.random_state,
            verbose=self.verbose,
            return_errors=self.return_errors,
            n_iter_parafac=self.n_iter_parafac,
            linesearch=self.linesearch,
            mask=self.mask,
        )
        return self.decomposition_<|MERGE_RESOLUTION|>--- conflicted
+++ resolved
@@ -536,11 +536,6 @@
     non-negative, then :math:`B` will be non-negative, but not the orthogonal `P_i` matrices.
     Consequently, the `B_i` matrices are unlikely to be non-negative.
     """
-<<<<<<< HEAD
-
-    (weights, factors, projections) = initialize_decomposition(
-        tensor_slices, rank, init=init, svd=svd, random_state=random_state, mask=mask
-=======
     assert (
         rank <= tensor_slices[0].shape[1]
     ), f"PARAFAC2 rank ({rank}) cannot be greater than the number of columns in each tensor slice ({tensor_slices[0].shape[1]})."
@@ -550,9 +545,8 @@
             tensor_slices[0].shape[1] == tensor_slices[ii].shape[1]
         ), "All tensor slices must have the same number of columns."
 
-    weights, factors, projections = initialize_decomposition(
-        tensor_slices, rank, init=init, svd=svd, random_state=random_state
->>>>>>> 53497b53
+    (weights, factors, projections) = initialize_decomposition(
+        tensor_slices, rank, init=init, svd=svd, random_state=random_state, mask=mask
     )
     factors = list(factors)
 
