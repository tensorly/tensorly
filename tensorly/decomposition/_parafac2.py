--- conflicted
+++ resolved
@@ -406,18 +406,11 @@
     tol: float = 1.0e-8,
     nn_modes: Optional[Union[Sequence[int], Literal["all"]]] = None,
     random_state=None,
-<<<<<<< HEAD
-    verbose=False,
-    return_errors=False,
-    n_iter_parafac=5,
-    linesearch=True,
-    mask=None,
-=======
     verbose: Union[bool, int] = False,
     return_errors: bool = False,
     n_iter_parafac: int = 5,
     linesearch: bool = True,
->>>>>>> 29ad0398
+    mask=None,
 ):
     r"""PARAFAC2 decomposition [1]_ of a third order tensor via alternating least squares (ALS)
 
