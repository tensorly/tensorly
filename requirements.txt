--- conflicted
+++ resolved
@@ -2,11 +2,7 @@
 scipy
 pytest
 nose
-<<<<<<< HEAD
 sparse
 pytest-cov
-=======
-pytest-cov
 tqdm
-sparse
->>>>>>> 3622c4e9
+sparse