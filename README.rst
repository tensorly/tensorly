Forked from tensorly/tensorly to implement an optimization submodule, check tensorly/contrib/optimization

# Optimization modules for tensorly

<<<<<<< HEAD
The present fork implements a set of methods for deeper optimization persepctives using Tensorly. 
=======
.. image:: https://travis-ci.com/tensorly/tensorly.svg?branch=master
    :target: https://travis-ci.com/tensorly/tensorly
>>>>>>> fb9a6eee

Using a Parafac class, it offers the possibility to compute constrained decompositions, fixing some parameters, easily chosing the initial parameters and so on. 

<<<<<<< HEAD
As of 11/02/2019, implemented methods are projected accelerated gradient, hierarchical ALS (for nonnegativity only), multiplicative updates and plain ALS. AOADMM is on its way.

TODO :
- Write a documentation
- Fix unfoldings being computed at each iterations
- Add projection API
- Add other models (Tucker, Parafac2 etc)
- Merge into tensorly ?
=======
========
TensorLy
========
   

TensorLy is a Python library that aims at making tensor learning simple and accessible. It allows to easily perform tensor decomposition, tensor learning and tensor algebra. Its backend system allows to seamlessly perform computation with NumPy, MXNet, PyTorch, TensorFlow or CuPy, and run methods at scale on CPU or GPU.

- **Website:** http://tensorly.org
- **Source-code:**  https://github.com/tensorly/tensorly
- **Jupyter Notebooks:** https://github.com/JeanKossaifi/tensorly-notebooks

----------------------------

Installing TensorLy
===================

The only pre-requisite is to have **Python 3** installed. The easiest way is via the `Anaconda distribution <https://www.anaconda.com/download/>`_.

+-------------------------------------------+---------------------------------------------------+
|      **With pip** (recommended)           |         **With conda**                            |
+-------------------------------------------+---------------------------------------------------+
|                                           |                                                   |
| .. code::                                 | .. code::                                         |
|                                           |                                                   |
|   pip install -U tensorly                 |   conda install -c tensorly tensorly              |
|                                           |                                                   |
|                                           |                                                   |
+-------------------------------------------+---------------------------------------------------+
|                               **Development (from git)**                                      |
+-------------------------------------------+---------------------------------------------------+
|                                                                                               |
|          .. code::                                                                            |
|                                                                                               |
|             # clone the repository                                                            |
|             git clone https://github.com/tensorly/tensorly                                    |
|             cd tensorly                                                                       |
|             # Install in editable mode with `-e` or, equivalently, `--editable`               |
|             pip install -e .                                                                  |
|                                                                                               |
+-----------------------------------------------------------------------------------------------+  
 
**Note:** TensorLy depends on NumPy by default. If you want to use the MXNet or PyTorch backends, you will need to install these packages separately.

For detailed instruction, please see the `documentation <http://tensorly.org/dev/installation.html>`_.

--------------------------

Running the tests
=================

Testing and documentation are an essential part of this package and all functions come with uni-tests and documentation.

The tests are ran using the `pytest` package (though you can also use `nose`). 
First install `pytest`::

    pip install pytest
    
Then to run the test, simply run, in the terminal:

.. code::

   pytest -v tensorly
   
Alternatively, you can specify for which backend you wish to run the tests:

.. code::
   
   TENSORLY_BACKEND='numpy' pytest -v tensorly
  
------------------

Quickstart
==========

Create a small third order tensor of size 3 x 4 x 2 and perform simple operations on it:

.. code:: python

   import tensorly as tl
   import numpy as np


   tensor = tl.tensor(np.arange(24).reshape((3, 4, 2)), dtype=tl.float64)
   unfolded = tl.unfold(tensor, mode=0)
   tl.fold(unfolded, mode=0, shape=tensor.shape)


Applying tensor decomposition is easy:

.. code:: python

   from tensorly.decomposition import tucker
   # Apply Tucker decomposition 
   tucker_tensor = tucker(tensor, rank=[2, 2, 2])
   # Reconstruct the full tensor from the decomposed form
   tl.tucker_to_tensor(tucker_tensor)

You can change the backend to perform computation with a different framework. Note that using MXNet, PyTorch, TensorFlow or CuPy requires to have installed them first. For instance, after setting the backend to PyTorch, all the computation is done by PyTorch, and tensors can be created on GPU:

.. code:: python

   tl.set_backend('pytorch') # Or 'mxnet', 'numpy', 'tensorflow' or 'cupy'
   tensor = tl.tensor(np.arange(24).reshape((3, 4, 2)), device='cuda:0')
   type(tensor) # torch.Tensor

For more information on getting started, checkout the `user-guide <http://tensorly.org/dev/user_guide/index.html>`_  and for a detailed reference of the functions and their documentation, refer to
the `API <http://tensorly.org/dev/modules/api.html>`_   

If you see a bug, open an `issue <https://github.com/tensorly/tensorly/issues>`_, or better yet, a `pull-request <https://github.com/tensorly/tensorly/pulls>`_!
  
------------------

Citing
======

If you use TensorLy in an academic paper, please cite [1]_::

    @article{tensorly,
      author  = {Jean Kossaifi and Yannis Panagakis and Anima Anandkumar and Maja Pantic},
      title   = {TensorLy: Tensor Learning in Python},
      journal = {Journal of Machine Learning Research},
      year    = {2019},
      volume  = {20},
      number  = {26},
      pages   = {1-6},
      url     = {http://jmlr.org/papers/v20/18-277.html}
    }
    
    
.. [1] Jean Kossaifi, Yannis Panagakis, Anima Anandkumar and Maja Pantic, **TensorLy: Tensor Learning in Python**, *Journal of Machine Learning Research (JMLR)*, 2019, volume 20, number 26.
>>>>>>> fb9a6eee
<|MERGE_RESOLUTION|>--- conflicted
+++ resolved
@@ -2,16 +2,10 @@
 
 # Optimization modules for tensorly
 
-<<<<<<< HEAD
-The present fork implements a set of methods for deeper optimization persepctives using Tensorly. 
-=======
-.. image:: https://travis-ci.com/tensorly/tensorly.svg?branch=master
-    :target: https://travis-ci.com/tensorly/tensorly
->>>>>>> fb9a6eee
+The present fork implements a set of methods for deeper optimization persepctives using Tensorly.
 
-Using a Parafac class, it offers the possibility to compute constrained decompositions, fixing some parameters, easily chosing the initial parameters and so on. 
+Using a Parafac class, it offers the possibility to compute constrained decompositions, fixing some parameters, easily chosing the initial parameters and so on.
 
-<<<<<<< HEAD
 As of 11/02/2019, implemented methods are projected accelerated gradient, hierarchical ALS (for nonnegativity only), multiplicative updates and plain ALS. AOADMM is on its way.
 
 TODO :
@@ -19,136 +13,4 @@
 - Fix unfoldings being computed at each iterations
 - Add projection API
 - Add other models (Tucker, Parafac2 etc)
-- Merge into tensorly ?
-=======
-========
-TensorLy
-========
-   
-
-TensorLy is a Python library that aims at making tensor learning simple and accessible. It allows to easily perform tensor decomposition, tensor learning and tensor algebra. Its backend system allows to seamlessly perform computation with NumPy, MXNet, PyTorch, TensorFlow or CuPy, and run methods at scale on CPU or GPU.
-
-- **Website:** http://tensorly.org
-- **Source-code:**  https://github.com/tensorly/tensorly
-- **Jupyter Notebooks:** https://github.com/JeanKossaifi/tensorly-notebooks
-
-----------------------------
-
-Installing TensorLy
-===================
-
-The only pre-requisite is to have **Python 3** installed. The easiest way is via the `Anaconda distribution <https://www.anaconda.com/download/>`_.
-
-+-------------------------------------------+---------------------------------------------------+
-|      **With pip** (recommended)           |         **With conda**                            |
-+-------------------------------------------+---------------------------------------------------+
-|                                           |                                                   |
-| .. code::                                 | .. code::                                         |
-|                                           |                                                   |
-|   pip install -U tensorly                 |   conda install -c tensorly tensorly              |
-|                                           |                                                   |
-|                                           |                                                   |
-+-------------------------------------------+---------------------------------------------------+
-|                               **Development (from git)**                                      |
-+-------------------------------------------+---------------------------------------------------+
-|                                                                                               |
-|          .. code::                                                                            |
-|                                                                                               |
-|             # clone the repository                                                            |
-|             git clone https://github.com/tensorly/tensorly                                    |
-|             cd tensorly                                                                       |
-|             # Install in editable mode with `-e` or, equivalently, `--editable`               |
-|             pip install -e .                                                                  |
-|                                                                                               |
-+-----------------------------------------------------------------------------------------------+  
- 
-**Note:** TensorLy depends on NumPy by default. If you want to use the MXNet or PyTorch backends, you will need to install these packages separately.
-
-For detailed instruction, please see the `documentation <http://tensorly.org/dev/installation.html>`_.
-
---------------------------
-
-Running the tests
-=================
-
-Testing and documentation are an essential part of this package and all functions come with uni-tests and documentation.
-
-The tests are ran using the `pytest` package (though you can also use `nose`). 
-First install `pytest`::
-
-    pip install pytest
-    
-Then to run the test, simply run, in the terminal:
-
-.. code::
-
-   pytest -v tensorly
-   
-Alternatively, you can specify for which backend you wish to run the tests:
-
-.. code::
-   
-   TENSORLY_BACKEND='numpy' pytest -v tensorly
-  
-------------------
-
-Quickstart
-==========
-
-Create a small third order tensor of size 3 x 4 x 2 and perform simple operations on it:
-
-.. code:: python
-
-   import tensorly as tl
-   import numpy as np
-
-
-   tensor = tl.tensor(np.arange(24).reshape((3, 4, 2)), dtype=tl.float64)
-   unfolded = tl.unfold(tensor, mode=0)
-   tl.fold(unfolded, mode=0, shape=tensor.shape)
-
-
-Applying tensor decomposition is easy:
-
-.. code:: python
-
-   from tensorly.decomposition import tucker
-   # Apply Tucker decomposition 
-   tucker_tensor = tucker(tensor, rank=[2, 2, 2])
-   # Reconstruct the full tensor from the decomposed form
-   tl.tucker_to_tensor(tucker_tensor)
-
-You can change the backend to perform computation with a different framework. Note that using MXNet, PyTorch, TensorFlow or CuPy requires to have installed them first. For instance, after setting the backend to PyTorch, all the computation is done by PyTorch, and tensors can be created on GPU:
-
-.. code:: python
-
-   tl.set_backend('pytorch') # Or 'mxnet', 'numpy', 'tensorflow' or 'cupy'
-   tensor = tl.tensor(np.arange(24).reshape((3, 4, 2)), device='cuda:0')
-   type(tensor) # torch.Tensor
-
-For more information on getting started, checkout the `user-guide <http://tensorly.org/dev/user_guide/index.html>`_  and for a detailed reference of the functions and their documentation, refer to
-the `API <http://tensorly.org/dev/modules/api.html>`_   
-
-If you see a bug, open an `issue <https://github.com/tensorly/tensorly/issues>`_, or better yet, a `pull-request <https://github.com/tensorly/tensorly/pulls>`_!
-  
-------------------
-
-Citing
-======
-
-If you use TensorLy in an academic paper, please cite [1]_::
-
-    @article{tensorly,
-      author  = {Jean Kossaifi and Yannis Panagakis and Anima Anandkumar and Maja Pantic},
-      title   = {TensorLy: Tensor Learning in Python},
-      journal = {Journal of Machine Learning Research},
-      year    = {2019},
-      volume  = {20},
-      number  = {26},
-      pages   = {1-6},
-      url     = {http://jmlr.org/papers/v20/18-277.html}
-    }
-    
-    
-.. [1] Jean Kossaifi, Yannis Panagakis, Anima Anandkumar and Maja Pantic, **TensorLy: Tensor Learning in Python**, *Journal of Machine Learning Research (JMLR)*, 2019, volume 20, number 26.
->>>>>>> fb9a6eee
+- Merge into tensorly ?