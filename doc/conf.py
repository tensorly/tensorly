#!/usr/bin/env python3
# -*- coding: utf-8 -*-
#
# tensorly documentation build configuration file
#
# This file is execfile()d with the current directory set to its
# containing dir.
#
# Note that not all possible configuration values are present in this
# autogenerated file.
#
# All configuration values have a default; values that are commented out
# serve to show the default.

import sys
from datetime import datetime
import tensorly

# If extensions (or modules to document with autodoc) are in another directory,
# add these directories to sys.path here. If the directory is relative to the
# documentation root, use os.path.abspath to make it absolute, like shown here.
# sys.path.insert(0, os.path.abspath('sphinx_ext'))
sys.path.insert(0, "..")

# -- General configuration ------------------------------------------------


# If your documentation needs a minimal Sphinx version, state it here.
# needs_sphinx = '1.0'

# Add any Sphinx extension module names here, as strings. They can be
# extensions coming with Sphinx (named 'sphinx.ext.*') or your custom
# ones.
extensions = [
    "sphinx.ext.autodoc",
    "sphinx.ext.autosummary",
    "sphinx.ext.todo",
    "sphinx.ext.viewcode",
    # 'sphinx.ext.imgmath',
    "sphinx.ext.mathjax",
    "numpydoc.numpydoc",
    "sphinx_gallery.gen_gallery",
]

sphinx_gallery_conf = {
    # path to your examples scripts
    "examples_dirs": "../examples",
    # path where to save gallery generated examples
    "gallery_dirs": "auto_examples",
}

numpydoc_show_class_members = False

# Add any paths that contain templates here, relative to this directory.
templates_path = ["templates"]

# generate autosummary even if no references
autosummary_generate = True
autoclass_content = "class"
autodoc_default_flags = ["members", "inherited-members"]
autosummary_filename_map = {
    "tensorly.decomposition.parafac2": "parafac2-function",
    "tensorly.decomposition.tucker": "tucker-function",
}

# The suffix(es) of source filenames.
# You can specify multiple suffix as a list of string:
# source_suffix = ['.rst', '.md']
source_suffix = ".rst"

# The encoding of source files.
# source_encoding = 'utf-8-sig'

# The master toctree document.
master_doc = "index"

# General information about the project.
<<<<<<< HEAD
project = "tensorly"
from datetime import datetime

=======
project = u'tensorly'
>>>>>>> 662c4a72
year = datetime.now().year
copyright = "2016 - {}, TensorLy Developers".format(year)
author = "Jean Kossaifi"

# The version info for the project you're documenting, acts as replacement for
# |version| and |release|, also used in various other places throughout the
# built documents.
#
# The short X.Y version.
# version = '0.1'
<<<<<<< HEAD
import tensorly

version = ".".join(tensorly.__version__.split(".")[:2])
=======
version = '.'.join(tensorly.__version__.split('.')[:2])
>>>>>>> 662c4a72
# The full version, including alpha/beta/rc tags.
release = tensorly.__version__
# release = ''

# The language for content autogenerated by Sphinx. Refer to documentation
# for a list of supported languages.
#
# This is also used if you do content translation via gettext catalogs.
# Usually you set "language" from the command line for these cases.
language = "en"

# There are two options for replacing |today|: either, you set today to some
# non-false value, then it is used:
# today = ''
# Else, today_fmt is used as the format for a strftime call.
# today_fmt = '%B %d, %Y'

# List of patterns, relative to source directory, that match files and
# directories to ignore when looking for source files.
# This patterns also effect to html_static_path and html_extra_path
exclude_patterns = ["_build", "Thumbs.db", ".DS_Store"]

# The reST default role (used for this markup: `text`) to use for all
# documents.
# default_role = None

# If true, '()' will be appended to :func: etc. cross-reference text.
add_function_parentheses = False

# If true, the current module name will be prepended to all description
# unit titles (such as .. function::).
add_module_names = False

# If true, sectionauthor and moduleauthor directives will be shown in the
# output. They are ignored by default.
# show_authors = False

# The name of the Pygments (syntax highlighting) style to use.
pygments_style = "sphinx"

# A list of ignored prefixes for module index sorting.
# modindex_common_prefix = []

# If true, keep warnings as "system message" paragraphs in the built documents.
# keep_warnings = False

# If true, `todo` and `todoList` produce output, else they produce nothing.
todo_include_todos = True


# -- Options for HTML output ----------------------------------------------

html_theme = "tensorly_sphinx_theme"
html_theme_options = {
    "google_analytics": "G-3V91QCZR03",
    "github_url": "https://github.com/tensorly/tensorly",
    "searchbar_text": "Search in TensorLy",
    "nav_links": [
        ("Install", "installation"),
        ("User Guide", "user_guide/index"),
        ("API", "modules/api"),
        ("Examples", "auto_examples/index"),
        ("About Us", "about"),
    ],
    "nav_dropdowns": [
        (
            "Ecosystem",
            [
                ("TensorLy-Torch", "http://tensorly.org/torch"),
                ("TensorLy-Quantum", "http://tensorly.org/quantum"),
                ("TensorLy-Viz", "http://tensorly.org/viz"),
                ("Notebooks", "https://github.com/JeanKossaifi/tensorly-notebooks"),
            ],
        ),
    ],
}

# "<project> v<release> documentation" by default.
html_title = "TensorLy: Tensor Learning in Python"

# A shorter title for the navigation bar.  Default is the same as html_title.
html_short_title = "TensorLy"

# Add any paths that contain custom static files (such as style sheets) here,
# relative to this directory. They are copied after the builtin static files,
# so a file named "default.css" will overwrite the builtin "default.css".
html_static_path = ["_static"]

# The name of an image file (relative to this directory) to place at the top
# of the sidebar.
# html_logo_url = '_static/logos/logo_tensorly.png'
html_logo = "_static/logos/logo_tensorly.png"

html_permalinks = False

html_show_sphinx = False

# -- Options for LaTeX output ---------------------------------------------

# Grouping the document tree into LaTeX files. List of tuples
# (source start file, target name, title,
#  author, documentclass [howto, manual, or own class]).
latex_documents = [
    (
        master_doc,
        "tensorly.tex",
        "Tensor operations in Python",
        "Jean Kossaifi",
        "manual",
    ),
]

latex_preamble = r"""
\usepackage{amsmath}\usepackage{amsfonts}
\setcounter{MaxMatrixCols}{20}
"""
# \setcounter{MaxMatrixCols}{20} corrects an ugly bug if you try to have a matrix of more than 10 elements or so

# We want the same for the html version:
imgmath_latex_preamble = latex_preamble

# The name of an image file (relative to this directory) to place at the top of
# the title page.
# latex_logo = None

# For "manual" documents, if this is true, then toplevel headings are parts,
# not chapters.
# latex_use_parts = False


latex_use_modindex = False
latex_domain_indices = False

# If true, show page references after internal links.
latex_show_pagerefs = False

# If true, show URL addresses after external links.
latex_show_urls = "footnote"

trim_doctests_flags = True

# Documents to append as an appendix to all manuals.
# latex_appendices = []
latex_elements = {
    "classoptions": ",oneside",
    "babel": "\\usepackage[english]{babel}",
    # Get completely rid of index
    "printindex": "",
    "preamble": latex_preamble,
}

# If false, no module index is generated.
# latex_domain_indices = True


# -- Options for manual page output ---------------------------------------

# One entry per manual page. List of tuples
# (source start file, name, description, authors, manual section).
man_pages = [(master_doc, "tensorly", "TensorLy Documentation", [author], 1)]

# If true, show URL addresses after external links.
# man_show_urls = False


# -- Options for Texinfo output -------------------------------------------

# Grouping the document tree into Texinfo files. List of tuples
# (source start file, target name, title, author,
#  dir menu entry, description, category)
texinfo_documents = [
    (
        master_doc,
        "tensorly",
        "TensorLy Documentation",
        author,
        "tensorly",
        "Tensor Learning in Python",
        "Miscellaneous",
    ),
]

# Documents to append as an appendix to all manuals.
# texinfo_appendices = []

# If false, no module index is generated.
# texinfo_domain_indices = True

# How to display URL addresses: 'footnote', 'no', or 'inline'.
# texinfo_show_urls = 'footnote'

# If true, do not generate a @detailmenu in the "Top" node's menu.
# texinfo_no_detailmenu = False


# -- Options for Epub output ----------------------------------------------

# Bibliographic Dublin Core info.
epub_title = project
epub_author = author
epub_publisher = author
epub_copyright = copyright

# The basename for the epub file. It defaults to the project name.
# epub_basename = project

# The HTML theme for the epub output. Since the default themes are not
# optimized for small screen space, using the same theme for HTML and epub
# output is usually not wise. This defaults to 'epub', a theme designed to save
# visual space.
# epub_theme = 'epub'

# The language of the text. It defaults to the language option
# or 'en' if the language is not set.
# epub_language = ''

# The scheme of the identifier. Typical schemes are ISBN or URL.
# epub_scheme = ''

# The unique identifier of the text. This can be a ISBN number
# or the project homepage.
# epub_identifier = ''

# A unique identification for the text.
# epub_uid = ''

# A tuple containing the cover image and cover page html template filenames.
# epub_cover = ()

# A sequence of (type, uri, title) tuples for the guide element of content.opf.
# epub_guide = ()

# HTML files that should be inserted before the pages created by sphinx.
# The format is a list of tuples containing the path and title.
# epub_pre_files = []

# HTML files that should be inserted after the pages created by sphinx.
# The format is a list of tuples containing the path and title.
# epub_post_files = []

# A list of files that should not be packed into the epub file.
epub_exclude_files = ["search.html"]

# The depth of the table of contents in toc.ncx.
# epub_tocdepth = 3

# Allow duplicate toc entries.
# epub_tocdup = True

# Choose between 'default' and 'includehidden'.
# epub_tocscope = 'default'

# Fix unsupported image types using the Pillow.
# epub_fix_images = False

# Scale large images.
# epub_max_image_width = 0

# How to display URL addresses: 'footnote', 'no', or 'inline'.
# epub_show_urls = 'inline'

# If false, no index is generated.
# epub_use_index = True<|MERGE_RESOLUTION|>--- conflicted
+++ resolved
@@ -75,13 +75,7 @@
 master_doc = "index"
 
 # General information about the project.
-<<<<<<< HEAD
-project = "tensorly"
-from datetime import datetime
-
-=======
 project = u'tensorly'
->>>>>>> 662c4a72
 year = datetime.now().year
 copyright = "2016 - {}, TensorLy Developers".format(year)
 author = "Jean Kossaifi"
@@ -92,13 +86,7 @@
 #
 # The short X.Y version.
 # version = '0.1'
-<<<<<<< HEAD
-import tensorly
-
-version = ".".join(tensorly.__version__.split(".")[:2])
-=======
 version = '.'.join(tensorly.__version__.split('.')[:2])
->>>>>>> 662c4a72
 # The full version, including alpha/beta/rc tags.
 release = tensorly.__version__
 # release = ''
